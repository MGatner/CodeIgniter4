<?php

namespace CodeIgniter;

use CodeIgniter\Exceptions\CastException;
use CodeIgniter\I18n\Time;
use CodeIgniter\Test\ReflectionHelper;
use Tests\Support\SomeEntity;

class EntityTest extends \CIUnitTestCase
{

	use ReflectionHelper;

	public function testSimpleSetAndGet()
	{
		$entity = $this->getEntity();

		$entity->foo = 'to wong';

		$this->assertEquals('to wong', $entity->foo);
	}

	//--------------------------------------------------------------------

	public function testGetterSetters()
	{
		$entity = $this->getEntity();

		$entity->bar = 'thanks';

		$this->assertEquals('bar:thanks:bar', $entity->bar);
	}

	public function testUnsetUnsetsAttribute()
	{
		$entity = $this->getEntity();

		$this->assertEquals('sumfin', $entity->default);

		$entity->default = 'else';

		$this->assertEquals('else', $entity->default);

		unset($entity->default);

		$this->assertNull($entity->default);
	}

	public function testIssetWorksLikeTraditionalIsset()
	{
		$entity = $this->getEntity();

		$this->assertFalse(isset($entity->foo));

		$attributes = $this->getPrivateProperty($entity, 'attributes');
		$this->assertFalse(isset($attributes['foo']));
		$this->assertTrue(isset($attributes['default']));
	}

	//--------------------------------------------------------------------

	public function testFill()
	{
		$entity = $this->getEntity();

		$entity->fill([
			'foo' => 123,
			'bar' => 234,
			'baz' => 4556,
		]);

		$this->assertEquals(123, $entity->foo);
		$this->assertEquals('bar:234:bar', $entity->bar);
		$this->assertObjectNotHasAttribute('baz', $entity);
	}

	/**
	 * @see https://github.com/codeigniter4/CodeIgniter4/issues/1567
	 */
	public function testFillMapsEntities()
	{
		$entity = $this->getMappedEntity();

		$data = [
			'bar'  => 'foo',
			'orig' => 'simple',
		];
		$entity->fill($data);

		$this->assertEquals('foo', $entity->bar);
		$this->assertEquals('oo:simple:oo', $entity->orig);
	}

	//--------------------------------------------------------------------

	public function testDataMappingConvertsOriginalName()
	{
		$entity = $this->getMappedEntity();

		$entity->bar = 'made it';

		// Check mapped field
		$this->assertEquals('made it', $entity->foo);

		// Should also get from original name
		// since Model's would be looking for the original name
		$this->assertEquals('made it', $entity->bar);

		// But it shouldn't actually set a class property for the original name...
		$this->expectException(\ReflectionException::class);
		$this->getPrivateProperty($entity, 'bar');
	}

	public function testDataMappingWorksWithCustomSettersAndGetters()
	{
		$entity = $this->getMappedEntity();

		// Will map to "simple"
		$entity->orig = 'first';

		$this->assertEquals('oo:first:oo', $entity->simple);

		$entity->simple = 'second';

		$this->assertEquals('oo:second:oo', $entity->simple);
	}

	public function testIssetWorksWithMapping()
	{
		$entity = $this->getMappedEntity();

		// maps to 'foo'
		$entity->bar = 'here';

		$attributes = $this->getPrivateProperty($entity, 'attributes');

		$this->assertTrue(array_key_exists('foo', $attributes));
		$this->assertFalse(array_key_exists('bar', $attributes));
	}

	public function testUnsetWorksWithMapping()
	{
		$entity = $this->getMappedEntity();

		// maps to 'foo'
		$entity->bar = 'here';

		// doesn't work on original name
		unset($entity->bar);
		$this->assertEquals('here', $entity->bar);
		$this->assertEquals('here', $entity->foo);

		// does work on mapped field
		unset($entity->foo);
		$this->assertNull($entity->foo);
		$this->assertNull($entity->bar);
	}

	//--------------------------------------------------------------------

	public function testDateMutationFromString()
	{
		$entity     = $this->getEntity();
		$attributes = [
			'created_at' => '2017-07-15 13:23:34',
		];
		$this->setPrivateProperty($entity, 'attributes', $attributes);

		$time = $entity->created_at;

		$this->assertInstanceOf(Time::class, $time);
		$this->assertEquals('2017-07-15 13:23:34', $time->format('Y-m-d H:i:s'));
	}

	public function testDateMutationFromTimestamp()
	{
		$stamp = time();

		$entity     = $this->getEntity();
		$attributes = [
			'created_at' => $stamp,
		];
		$this->setPrivateProperty($entity, 'attributes', $attributes);

		$time = $entity->created_at;

		$this->assertInstanceOf(Time::class, $time);
		$this->assertCloseEnoughString(date('Y-m-d H:i:s', $stamp), $time->format('Y-m-d H:i:s'));
	}

	public function testDateMutationFromDatetime()
	{
		$dt         = new \DateTime('now');
		$entity     = $this->getEntity();
		$attributes = [
			'created_at' => $dt,
		];
		$this->setPrivateProperty($entity, 'attributes', $attributes);

		$time = $entity->created_at;

		$this->assertInstanceOf(Time::class, $time);
		$this->assertCloseEnoughString($dt->format('Y-m-d H:i:s'), $time->format('Y-m-d H:i:s'));
	}

	public function testDateMutationFromTime()
	{
		$dt         = Time::now();
		$entity     = $this->getEntity();
		$attributes = [
			'created_at' => $dt,
		];
		$this->setPrivateProperty($entity, 'attributes', $attributes);

		$time = $entity->created_at;

		$this->assertInstanceOf(Time::class, $time);
		$this->assertCloseEnoughString($dt->format('Y-m-d H:i:s'), $time->format('Y-m-d H:i:s'));
	}

	public function testDateMutationStringToTime()
	{
		$entity = $this->getEntity();

		$entity->created_at = '2017-07-15 13:23:34';

		$time = $this->getPrivateProperty($entity, 'attributes')['created_at'];

		$this->assertInstanceOf(Time::class, $time);
		$this->assertEquals('2017-07-15 13:23:34', $time->format('Y-m-d H:i:s'));
	}

	public function testDateMutationTimestampToTime()
	{
		$stamp  = time();
		$entity = $this->getEntity();

		$entity->created_at = $stamp;

		$time = $this->getPrivateProperty($entity, 'attributes')['created_at'];

		$this->assertInstanceOf(Time::class, $time);
		$this->assertCloseEnoughString(date('Y-m-d H:i:s'), $time->format('Y-m-d H:i:s'));
	}

	public function testDateMutationDatetimeToTime()
	{
		$dt     = new \DateTime('now');
		$entity = $this->getEntity();

		$entity->created_at = $dt;

		$time = $this->getPrivateProperty($entity, 'attributes')['created_at'];

		$this->assertInstanceOf(Time::class, $time);
		$this->assertCloseEnoughString($dt->format('Y-m-d H:i:s'), $time->format('Y-m-d H:i:s'));
	}

	public function testDateMutationTimeToTime()
	{
		$dt     = Time::now();
		$entity = $this->getEntity();

		$entity->created_at = $dt;

		$time = $this->getPrivateProperty($entity, 'attributes')['created_at'];

		$this->assertInstanceOf(Time::class, $time);
		$this->assertCloseEnoughString($dt->format('Y-m-d H:i:s'), $time->format('Y-m-d H:i:s'));
	}

	//--------------------------------------------------------------------

	public function testCastInteger()
	{
		$entity = $this->getCastEntity();

		$entity->first = 3.1;
		$this->assertInternalType('integer', $entity->first);
		$this->assertEquals(3, $entity->first);

		$entity->first = 3.6;
		$this->assertEquals(3, $entity->first);
	}

	public function testCastFloat()
	{
		$entity = $this->getCastEntity();

		$entity->second = 3;
		$this->assertInternalType('float', $entity->second);
		$this->assertEquals(3.0, $entity->second);

		$entity->second = '3.6';
		$this->assertInternalType('float', $entity->second);
		$this->assertEquals(3.6, $entity->second);
	}

	public function testCastDouble()
	{
		$entity = $this->getCastEntity();

		$entity->third = 3;
		$this->assertInternalType('double', $entity->third);
		$this->assertSame(3.0, $entity->third);

		$entity->third = '3.6';
		$this->assertInternalType('double', $entity->third);
		$this->assertSame(3.6, $entity->third);
	}

	public function testCastString()
	{
		$entity = $this->getCastEntity();

		$entity->fourth = 3.1415;
		$this->assertInternalType('string', $entity->fourth);
		$this->assertSame('3.1415', $entity->fourth);
	}

	public function testCastBoolean()
	{
		$entity = $this->getCastEntity();

		$entity->fifth = 1;
		$this->assertInternalType('bool', $entity->fifth);
		$this->assertTrue($entity->fifth);

		$entity->fifth = 0;
		$this->assertInternalType('bool', $entity->fifth);
		$this->assertFalse($entity->fifth);
	}

	public function testCastObject()
	{
		$entity = $this->getCastEntity();

		$data = ['foo' => 'bar'];

		$entity->sixth = $data;
		$this->assertInternalType('object', $entity->sixth);
		$this->assertEquals((object) $data, $entity->sixth);
	}

	public function testCastDateTime()
	{
		$entity = $this->getCastEntity();

		$entity->eighth = 'March 12, 2017';
		$this->assertInstanceOf('DateTime', $entity->eighth);
		$this->assertEquals('2017-03-12', $entity->eighth->format('Y-m-d'));
	}

	public function testCastTimestamp()
	{
		$entity = $this->getCastEntity();

		$date = 'March 12, 2017';

		$entity->ninth = $date;
		$this->assertInternalType('integer', $entity->ninth);
		$this->assertEquals(strtotime($date), $entity->ninth);
	}

	//--------------------------------------------------------------------

	public function testCastArray()
	{
		$entity = $this->getCastEntity();

		$entity->setSeventh(['foo' => 'bar']);

		$check = $this->getPrivateProperty($entity, 'attributes')['seventh'];
		$this->assertEquals(['foo' => 'bar'], $check);

		$this->assertEquals(['foo' => 'bar'], $entity->seventh);
	}

	public function testCastArrayByStringSerialize()
	{
		$entity = $this->getCastEntity();

		$entity->seventh = 'foobar';

		// Should be a serialized string now...
		$check = $this->getPrivateProperty($entity, 'attributes')['seventh'];
		$this->assertEquals(serialize('foobar'), $check);

		$this->assertEquals(['foobar'], $entity->seventh);
	}

	public function testCastArrayByArraySerialize()
	{
		$entity = $this->getCastEntity();

		$entity->seventh = ['foo' => 'bar'];

		// Should be a serialized string now...
		$check = $this->getPrivateProperty($entity, 'attributes')['seventh'];
		$this->assertEquals(serialize(['foo' => 'bar']), $check);

		$this->assertEquals(['foo' => 'bar'], $entity->seventh);
	}

	//--------------------------------------------------------------------

	public function testCastNullable()
	{
		$entity = $this->getCastNullableEntity();

		$this->assertSame(null, $entity->string_null);
		$this->assertSame('', $entity->string_empty);
		$this->assertSame(null, $entity->integer_null);
		$this->assertSame(0, $entity->integer_0);
	}

	//--------------------------------------------------------------------

	public function testCastAsJSON()
	{
		$entity = $this->getCastEntity();

		$entity->tenth = ['foo' => 'bar'];

		// Should be a JSON-encoded string now...
		$check = $this->getPrivateProperty($entity, 'attributes')['tenth'];
		$this->assertEquals('{"foo":"bar"}', $check);

		$this->assertEquals((object) ['foo' => 'bar'], $entity->tenth);
	}

	public function testCastAsJSONArray()
	{
		$entity = $this->getCastEntity();

		$data             = [
			'Sun',
			'Mon',
			'Tue',
		];
		$entity->eleventh = $data;

		// Should be a JSON-encoded string now...
		$check = $this->getPrivateProperty($entity, 'attributes')['eleventh'];
		$this->assertEquals('["Sun","Mon","Tue"]', $check);

		$this->assertEquals($data, $entity->eleventh);
	}

	public function testCastAsJSONErrorDepth()
	{
		$entity = $this->getCastEntity();

		// Create array with depth 513 to get depth error
		$array   = [];
		$value   = 'test value';
		$keys    = rtrim(str_repeat('test.', 513), '.');
		$keys    = explode('.', $keys);
		$current = &$array;
		foreach ($keys as $key)
		{
			$current = &$current[$key];
		}
		$current = $value;

		$this->expectException(CastException::class);
		$this->expectExceptionMessage('Maximum stack depth exceeded');

		$entity->tenth = $array;
		$this->getPrivateProperty($entity, 'tenth');
	}

	public function testCastAsJSONErrorUTF8()
	{
		$entity = $this->getCastEntity();

		$this->expectException(CastException::class);
		$this->expectExceptionMessage('Malformed UTF-8 characters, possibly incorrectly encoded');

		$entity->tenth = "\xB1\x31";
		$this->getPrivateProperty($entity, 'tenth');
	}

	public function testCastAsJSONSyntaxError()
	{
		$entity = new Entity();

		$method = $this->getPrivateMethodInvoker($entity, 'castAsJson');

		$this->expectException(CastException::class);
		$this->expectExceptionMessage('Syntax error, malformed JSON');

		$method('{ this is bad string', true);
	}

	public function testCastAsJSONAnotherErrorDepth()
	{
		$entity = new Entity();

		$method = $this->getPrivateMethodInvoker($entity, 'castAsJson');

		$this->expectException(CastException::class);
		$this->expectExceptionMessage('Maximum stack depth exceeded');

		$string = '{' . str_repeat('"test":{', 513) . '"test":"value"' . str_repeat('}', 513) . '}';

		$method($string, true);
	}

	public function testCastAsJSONControlCharCheck()
	{
		$entity = new Entity();

		$method = $this->getPrivateMethodInvoker($entity, 'castAsJson');

		$this->expectException(CastException::class);
		$this->expectExceptionMessage('Unexpected control character found');

		$string = "{\n\t\"property1\": \"The quick brown fox\njumps over the lazy dog\",\n\t\"property2\":\"value2\"\n}";

		$method($string, true);
	}

	public function testCastAsJSONStateMismatch()
	{
		$entity = new Entity();

		$method = $this->getPrivateMethodInvoker($entity, 'castAsJson');

		$this->expectException(CastException::class);
		$this->expectExceptionMessage('Underflow or the modes mismatch');

		$string = '[{"name":"jack","product_id":"1234"]';

		$method($string, true);
	}
	//--------------------------------------------------------------------

	public function testAsArray()
	{
		$entity = $this->getEntity();

		$result = $entity->toArray();

		$this->assertEquals($result, [
			'foo'        => null,
			'bar'        => ':bar',
			'default'    => 'sumfin',
			'created_at' => null,
		]);
	}

	public function testAsArrayMapped()
	{
		$entity = $this->getMappedEntity();

		$result = $entity->toArray();

		$this->assertEquals($result, [
			'foo'    => null,
			'simple' => ':oo',
			'bar'    => null,
			'orig'   => ':oo',
		]);
	}

	public function testAsArrayOnlyChanged()
	{
		$entity = $this->getEntity();

		$entity->bar = 'foo';

		$result = $entity->toArray(true);

		$this->assertEquals($result, [
			'bar' => 'bar:foo:bar',
		]);
	}

	public function testToRawArray()
	{
		$entity = $this->getEntity();

		$result = $entity->toRawArray();

		$this->assertEquals($result, [
			'foo'        => null,
			'bar'        => null,
			'default'    => 'sumfin',
			'created_at' => null,
		]);
	}

	public function testToRawArrayOnlyChanged()
	{
		$entity = $this->getEntity();

		$entity->bar = 'foo';

		$result = $entity->toRawArray(true);

		$this->assertEquals($result, [
			'bar' => 'bar:foo',
		]);
	}

	//--------------------------------------------------------------------

	public function testFilledConstruction()
	{
		$data = [
			'foo' => 'bar',
			'bar' => 'baz',
		];

		$something = new SomeEntity($data);
		$this->assertEquals('bar', $something->foo);
		$this->assertEquals('baz', $something->bar);
	}

	//--------------------------------------------------------------------

	public function testChangedArray()
	{
		$data = [
			'bar' => 'baz',
		];

		$something = new SomeEntity($data);
		$whatsnew  = $something->toArray(true);
		$expected  = $data;
		$this->assertEquals($expected, $whatsnew);

		$something->magic  = 'rockin';
		$expected['magic'] = 'rockin';
		$expected['foo']   = null;
		$whatsnew          = $something->toArray(false);
		$this->assertEquals($expected, $whatsnew);
	}

	//--------------------------------------------------------------------

	public function testHasChangedNotExists()
	{
		$entity = new SomeEntity();

		$this->assertFalse($entity->hasChanged('foo'));
	}

	public function testHasChangedNewElement()
	{
		$entity = new SomeEntity();

		$entity->foo = 'bar';

		$this->assertTrue($entity->hasChanged('foo'));
	}

	public function testHasChangedNoChange()
	{
		$entity = $this->getEntity();

		$this->assertFalse($entity->hasChanged('default'));
	}

	public function testHasChangedWholeEntity()
	{
		$entity = $this->getEntity();
		
		$entity->foo = 'bar';

		$this->assertTrue($entity->hasChanged());
	}

	protected function getEntity()
	{
		return new class extends Entity
		{
			protected $attributes = [
				'foo'        => null,
				'bar'        => null,
				'default'    => 'sumfin',
				'created_at' => null,
			];

			protected $original = [
				'foo'        => null,
				'bar'        => null,
				'default'    => 'sumfin',
				'created_at' => null,
			];

			public function setBar($value)
			{
				$this->attributes['bar'] = "bar:{$value}";

				return $this;
			}

			public function getBar()
			{
				return "{$this->attributes['bar']}:bar";
			}

		};
	}

	protected function getMappedEntity()
	{
		return new class extends Entity
		{
			protected $attributes = [
				'foo'    => null,
				'simple' => null,
			];

			protected $_original = [
				'foo'    => null,
				'simple' => null,
			];

			// 'bar' is db column, 'foo' is internal representation
			protected $datamap = [
				'bar'  => 'foo',
				'orig' => 'simple',
			];

			protected function setSimple(string $val)
			{
				$this->attributes['simple'] = 'oo:' . $val;
			}

			protected function getSimple()
			{
				return $this->attributes['simple'] . ':oo';
			}
		};
	}

	protected function getCastEntity()
	{
		return new class extends Entity
		{
			protected $attributes = [
				'first'    => null,
				'second'   => null,
				'third'    => null,
				'fourth'   => null,
				'fifth'    => null,
				'sixth'    => null,
				'seventh'  => null,
				'eighth'   => null,
				'ninth'    => null,
				'tenth'    => null,
				'eleventh' => null,
			];

			protected $_original = [
				'first'    => null,
				'second'   => null,
				'third'    => null,
				'fourth'   => null,
				'fifth'    => null,
				'sixth'    => null,
				'seventh'  => null,
				'eighth'   => null,
				'ninth'    => null,
				'tenth'    => null,
				'eleventh' => null,
			];

			// 'bar' is db column, 'foo' is internal representation
			protected $casts = [
				'first'    => 'integer',
				'second'   => 'float',
				'third'    => 'double',
				'fourth'   => 'string',
				'fifth'    => 'boolean',
				'sixth'    => 'object',
				'seventh'  => 'array',
				'eighth'   => 'datetime',
				'ninth'    => 'timestamp',
				'tenth'    => 'json',
				'eleventh' => 'json-array',
			];

			public function setSeventh($seventh)
			{
				$this->attributes['seventh'] = $seventh;
			}
		};
	}

	protected function getCastNullableEntity()
	{
		return new class extends Entity
		{
			protected $attributes = [
				'string_null'  => null,
				'string_empty' => null,
				'integer_null' => null,
				'integer_0'    => null,
			];
			protected $_original  = [
				'string_null'  => null,
				'string_empty' => null,
				'integer_null' => null,
				'integer_0'    => null,
			];

			// 'bar' is db column, 'foo' is internal representation
<<<<<<< HEAD
			protected $_options = [
				'casts'   => [
					'string_null'  => '?string',
					'string_empty' => 'string',
					'integer_null' => '?integer',
					'integer_0'    => 'integer',
				],
				'dates'   => [],
				'datamap' => [],
=======
			protected $casts = [
				'string_null'  => '?string',
				'string_empty' => 'string',
				'integer_null' => '?integer',
				'integer_0'    => 'integer',
>>>>>>> d1ddc1fc
			];
		};
	}

}<|MERGE_RESOLUTION|>--- conflicted
+++ resolved
@@ -667,7 +667,7 @@
 	public function testHasChangedWholeEntity()
 	{
 		$entity = $this->getEntity();
-		
+
 		$entity->foo = 'bar';
 
 		$this->assertTrue($entity->hasChanged());
@@ -810,23 +810,11 @@
 			];
 
 			// 'bar' is db column, 'foo' is internal representation
-<<<<<<< HEAD
-			protected $_options = [
-				'casts'   => [
-					'string_null'  => '?string',
-					'string_empty' => 'string',
-					'integer_null' => '?integer',
-					'integer_0'    => 'integer',
-				],
-				'dates'   => [],
-				'datamap' => [],
-=======
 			protected $casts = [
 				'string_null'  => '?string',
 				'string_empty' => 'string',
 				'integer_null' => '?integer',
 				'integer_0'    => 'integer',
->>>>>>> d1ddc1fc
 			];
 		};
 	}
