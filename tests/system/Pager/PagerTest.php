--- conflicted
+++ resolved
@@ -18,25 +18,15 @@
 
 	public function setUp()
 	{
-<<<<<<< HEAD
 		parent::setUp();
 
 		helper('url');
-=======
-		parent::__construct();
-		helper('url');
-	}
-
-//--------------------------------------------------------------------
->>>>>>> 8e727669
 
 		$_SERVER['HTTP_HOST'] = 'example.com';
-		$_GET = [];
-		$this->config = new Pager();
-		$this->pager = new \CodeIgniter\Pager\Pager($this->config, Services::renderer());
-	}
-
-//--------------------------------------------------------------------
+		$_GET                 = [];
+		$this->config         = new Pager();
+		$this->pager          = new \CodeIgniter\Pager\Pager($this->config, Services::renderer());
+	}
 
 	public function testSetPathRemembersPath()
 	{
@@ -47,13 +37,11 @@
 		$this->assertEquals('foo/bar', $details['uri']->getPath());
 	}
 
-//--------------------------------------------------------------------
-
 	public function testGetDetailsRecognizesPageQueryVar()
 	{
 		$_GET['page'] = 2;
 
-// Need this to create the group.
+		// Need this to create the group.
 		$this->pager->setPath('foo/bar');
 
 		$details = $this->pager->getDetails();
@@ -61,13 +49,11 @@
 		$this->assertEquals(2, $details['currentPage']);
 	}
 
-//--------------------------------------------------------------------
-
 	public function testGetDetailsRecognizesGroupedPageQueryVar()
 	{
 		$_GET['page_foo'] = 2;
 
-// Need this to create the group.
+		// Need this to create the group.
 		$this->pager->setPath('foo/bar', 'foo');
 
 		$details = $this->pager->getDetails('foo');
@@ -75,8 +61,6 @@
 		$this->assertEquals(2, $details['currentPage']);
 	}
 
-//--------------------------------------------------------------------
-
 	public function testGetDetailsThrowExceptionIfGroupNotFound()
 	{
 		$this->expectException(PagerException::class);
@@ -84,19 +68,15 @@
 		$this->pager->getDetails('foo');
 	}
 
-//--------------------------------------------------------------------
-
 	public function testDetailsHasConfiguredPerPageValue()
 	{
-// Need this to create the group.
+		// Need this to create the group.
 		$this->pager->setPath('foo/bar', 'foo');
 
 		$details = $this->pager->getDetails('foo');
 
 		$this->assertEquals($this->config->perPage, $details['perPage']);
 	}
-
-//--------------------------------------------------------------------
 
 	public function testStoreDoesBasicCalcs()
 	{
@@ -109,8 +89,6 @@
 		$this->assertEquals($details['currentPage'], 3);
 	}
 
-//--------------------------------------------------------------------
-
 	public function testStoreAndHasMore()
 	{
 		$this->pager->store('foo', 3, 25, 100);
@@ -118,8 +96,6 @@
 		$this->assertTrue($this->pager->hasMore('foo'));
 	}
 
-//--------------------------------------------------------------------
-
 	public function testStoreAndHasMoreCanBeFalse()
 	{
 		$this->pager->store('foo', 3, 25, 70);
@@ -127,22 +103,16 @@
 		$this->assertFalse($this->pager->hasMore('foo'));
 	}
 
-//--------------------------------------------------------------------
-
 	public function testHasMoreDefaultsToFalse()
 	{
 		$this->assertFalse($this->pager->hasMore('foo'));
 	}
 
-//--------------------------------------------------------------------
-
 	public function testPerPageHasDefaultValue()
 	{
 		$this->assertEquals($this->config->perPage, $this->pager->getPerPage());
 	}
 
-//--------------------------------------------------------------------
-
 	public function testPerPageKeepsStoredValue()
 	{
 		$this->pager->store('foo', 3, 13, 70);
@@ -150,15 +120,11 @@
 		$this->assertEquals(13, $this->pager->getPerPage('foo'));
 	}
 
-//--------------------------------------------------------------------
-
 	public function testGetCurrentPageDefaultsToOne()
 	{
 		$this->assertEquals(1, $this->pager->getCurrentPage());
 	}
 
-//--------------------------------------------------------------------
-
 	public function testGetCurrentPageRemembersStoredPage()
 	{
 		$this->pager->store('foo', 3, 13, 70);
@@ -166,8 +132,6 @@
 		$this->assertEquals(3, $this->pager->getCurrentPage('foo'));
 	}
 
-//--------------------------------------------------------------------
-
 	public function testGetCurrentPageDetectsURI()
 	{
 		$_GET['page'] = 2;
@@ -175,8 +139,6 @@
 		$this->assertEquals(2, $this->pager->getCurrentPage());
 	}
 
-//--------------------------------------------------------------------
-
 	public function testGetCurrentPageDetectsGroupedURI()
 	{
 		$_GET['page_foo'] = 2;
@@ -184,15 +146,11 @@
 		$this->assertEquals(2, $this->pager->getCurrentPage('foo'));
 	}
 
-//--------------------------------------------------------------------
-
 	public function testGetTotalPagesDefaultsToOne()
 	{
 		$this->assertEquals(1, $this->pager->getPageCount());
 	}
 
-//--------------------------------------------------------------------
-
 	public function testGetTotalPagesCalcsCorrectValue()
 	{
 		$this->pager->store('foo', 3, 12, 70);
@@ -200,8 +158,6 @@
 		$this->assertEquals(6, $this->pager->getPageCount('foo'));
 	}
 
-//--------------------------------------------------------------------
-
 	public function testGetNextURIUsesCurrentURI()
 	{
 		$_GET['page'] = 2;
@@ -209,12 +165,10 @@
 		$this->pager->store('foo', 2, 12, 70);
 
 		$expected = current_url(true);
-		$expected = (string) $expected->setQuery('page=3');
-
-		$this->assertEquals((string) $expected, $this->pager->getNextPageURI('foo'));
-	}
-
-//--------------------------------------------------------------------
+		$expected = (string)$expected->setQuery('page=3');
+
+		$this->assertEquals((string)$expected, $this->pager->getNextPageURI('foo'));
+	}
 
 	public function testGetNextURIReturnsNullOnLastPage()
 	{
@@ -223,20 +177,16 @@
 		$this->assertNull($this->pager->getNextPageURI('foo'));
 	}
 
-//--------------------------------------------------------------------
-
 	public function testGetNextURICorrectOnFirstPage()
 	{
 		$this->pager->store('foo', 1, 12, 70);
 
 		$expected = current_url(true);
-		$expected = (string) $expected->setQuery('page=2');
+		$expected = (string)$expected->setQuery('page=2');
 
 		$this->assertEquals($expected, $this->pager->getNextPageURI('foo'));
 	}
 
-//--------------------------------------------------------------------
-
 	public function testGetPreviousURIUsesCurrentURI()
 	{
 		$_GET['page'] = 2;
@@ -244,12 +194,10 @@
 		$this->pager->store('foo', 2, 12, 70);
 
 		$expected = current_url(true);
-		$expected = (string) $expected->setQuery('page=1');
-
-		$this->assertEquals((string) $expected, $this->pager->getPreviousPageURI('foo'));
-	}
-
-//--------------------------------------------------------------------
+		$expected = (string)$expected->setQuery('page=1');
+
+		$this->assertEquals((string)$expected, $this->pager->getPreviousPageURI('foo'));
+	}
 
 	public function testGetNextURIReturnsNullOnFirstPage()
 	{
@@ -258,49 +206,43 @@
 		$this->assertNull($this->pager->getPreviousPageURI('foo'));
 	}
 
-//--------------------------------------------------------------------
-
 	public function testGetNextURIWithQueryStringUsesCurrentURI()
 	{
 		$_GET = [
-			'page'	 => 3,
-			'status' => 1
+			'page'   => 3,
+			'status' => 1,
 		];
 
 		$expected = current_url(true);
-		$expected = (string) $expected->setQueryArray($_GET);
-
-		$this->pager->store('foo', $_GET['page'] - 1, 12, 70);
-
-		$this->assertEquals((string) $expected, $this->pager->getNextPageURI('foo'));
-	}
-
-//--------------------------------------------------------------------
+		$expected = (string)$expected->setQueryArray($_GET);
+
+		$this->pager->store('foo', $_GET['page']-1, 12, 70);
+
+		$this->assertEquals((string)$expected, $this->pager->getNextPageURI('foo'));
+	}
 
 	public function testGetPreviousURIWithQueryStringUsesCurrentURI()
 	{
-		$_GET = [
-			'page'	 => 1,
-			'status' => 1
+		$_GET     = [
+			'page'   => 1,
+			'status' => 1,
 		];
 		$expected = current_url(true);
-		$expected = (string) $expected->setQueryArray($_GET);
-
-		$this->pager->store('foo', $_GET['page'] + 1, 12, 70);
-
-		$this->assertEquals((string) $expected, $this->pager->getPreviousPageURI('foo'));
-	}
-
-//--------------------------------------------------------------------
+		$expected = (string)$expected->setQueryArray($_GET);
+
+		$this->pager->store('foo', $_GET['page']+1, 12, 70);
+
+		$this->assertEquals((string)$expected, $this->pager->getPreviousPageURI('foo'));
+	}
 
 	public function testGetOnlyQueries()
 	{
-		$_GET = [
-			'page'		 => 2,
-			'search'	 => 'foo',
-			'order'		 => 'asc',
-			'hello'		 => 'xxx',
-			'category'	 => 'baz',
+		$_GET        = [
+			'page'     => 2,
+			'search'   => 'foo',
+			'order'    => 'asc',
+			'hello'    => 'xxx',
+			'category' => 'baz',
 		];
 		$onlyQueries = ['search', 'order'];
 
@@ -309,17 +251,18 @@
 		$uri = current_url(true);
 
 		$this->assertEquals(
-				$this->pager->only($onlyQueries)->getPreviousPageURI(), (string) $uri->setQuery('search=foo&order=asc&page=1')
+			$this->pager->only($onlyQueries)
+			            ->getPreviousPageURI(), (string)$uri->setQuery('search=foo&order=asc&page=1')
 		);
 		$this->assertEquals(
-				$this->pager->only($onlyQueries)->getNextPageURI(), (string) $uri->setQuery('search=foo&order=asc&page=3')
+			$this->pager->only($onlyQueries)
+			            ->getNextPageURI(), (string)$uri->setQuery('search=foo&order=asc&page=3')
 		);
 		$this->assertEquals(
-				$this->pager->only($onlyQueries)->getPageURI(4), (string) $uri->setQuery('search=foo&order=asc&page=4')
+			$this->pager->only($onlyQueries)
+			            ->getPageURI(4), (string)$uri->setQuery('search=foo&order=asc&page=4')
 		);
 	}
-
-//--------------------------------------------------------------------
 
 	public function testBadTemplate()
 	{
@@ -327,11 +270,10 @@
 		$this->pager->links('default', 'bogus');
 	}
 
-//--------------------------------------------------------------------
 
 	// the tests below are looking for specific <ul> elements.
 	// not the most rigorous, but a start :-/
-	
+
 	public function testLinks()
 	{
 		$this->assertTrue(strpos($this->pager->links(), '<ul class="pagination">') > 0);
@@ -344,8 +286,8 @@
 
 	public function testMakeLinks()
 	{
-		$actual = $this->pager->makeLinks(4,10,50);
-		$this->assertTrue(strpos($this->pager->makeLinks(4,10,50), '<ul class="pagination">') > 0);
+		$actual = $this->pager->makeLinks(4, 10, 50);
+		$this->assertTrue(strpos($this->pager->makeLinks(4, 10, 50), '<ul class="pagination">') > 0);
 	}
 
 }