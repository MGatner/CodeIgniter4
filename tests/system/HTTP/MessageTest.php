--- conflicted
+++ resolved
@@ -163,7 +163,7 @@
 
 	//--------------------------------------------------------------------
 
-<<<<<<< HEAD
+
         public function testAppendBody()
 	{
 
@@ -174,7 +174,7 @@
 		$this->assertEquals('moo' . '\n', $this->message->getBody());
 	}
         
-=======
+
 	public function testHeaderLine()
 	{
 		$this->message->setHeader('Accept', ['json', 'html']);
@@ -196,5 +196,5 @@
 		$this->assertEquals('en-us,en;q=0.50', $this->message->getHeader('accept-language')->getValue());
 	}
 
->>>>>>> 7911c62e
+
 }