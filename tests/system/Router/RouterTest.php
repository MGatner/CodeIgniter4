--- conflicted
+++ resolved
@@ -235,29 +235,6 @@
 	public function testRouteWithLeadingSlash()
 	{
 		$router = new Router($this->collection);
-<<<<<<< HEAD
-
-		$router->handle('some/slash');
-
-		$this->assertEquals('\App\Slash', $router->controllerName());
-		$this->assertEquals('index', $router->methodName());
-	}
-
-	//--------------------------------------------------------------------
-
-	public function testMatchedRouteOptions()
-	{
-		$this->collection->add('foo', function () {
-		}, [
-		'as'  => 'login',
-   'foo' => 'baz',
-    ]);
-		$this->collection->add('baz', function () {
-		}, [
-		'as'  => 'admin',
-   'foo' => 'bar',
-    ]);
-=======
 
 		$router->handle('some/slash');
 
@@ -281,7 +258,6 @@
 		];
 		$this->collection->add('baz', function () {
 		}, $optionsBaz);
->>>>>>> 0b25c7d1
 
 		$router = new Router($this->collection);
 
