<?php

use CodeIgniter\Log\Logger;
use CodeIgniter\Exceptions\FrameworkException;
use CodeIgniter\Log\Exceptions\LogException;
use Tests\Support\Config\MockLogger as LoggerConfig;
use Tests\Support\Log\Handlers\TestHandler;

class LoggerTest extends \CIUnitTestCase
{
<<<<<<< HEAD

	public function setUp()
	{
		
	}

	//--------------------------------------------------------------------

=======
>>>>>>> 34074ac2
	public function testThrowsExceptionWithBadHandlerSettings()
	{
		$config = new LoggerConfig();
		$config->handlers = null;

		$this->expectException(FrameworkException::class);
		$this->expectExceptionMessage(lang('Core.noHandlers', ['LoggerConfig']));

		$logger = new Logger($config);
	}

	//--------------------------------------------------------------------

	public function testLogThrowsExceptionOnInvalidLevel()
	{
		$config = new LoggerConfig();

		$this->expectException(LogException::class);
		$this->expectExceptionMessage(lang('Log.invalidLogLevel', ['foo']));

		$logger = new Logger($config);

		$logger->log('foo', '');
	}

	//--------------------------------------------------------------------

	public function testLogReturnsFalseWhenLogNotHandled()
	{
		$config = new LoggerConfig();
		$config->threshold = 3;

		$logger = new Logger($config);

		$this->assertFalse($logger->log('debug', ''));
	}

	//--------------------------------------------------------------------

	public function testLogActuallyLogs()
	{
		$config = new LoggerConfig();
//		$Config->handlers['TestHandler']['handles'] =  [LogLevel::CRITICAL];

		$logger = new Logger($config);

		$expected = 'DEBUG - ' . date('Y-m-d') . ' --> Test message';

		$logger->log('debug', 'Test message');

		$logs = TestHandler::getLogs();

		$this->assertCount(1, $logs);
		$this->assertEquals($expected, $logs[0]);
	}

	//--------------------------------------------------------------------

	public function testLogDoesnotLogUnhandledLevels()
	{
		$config = new LoggerConfig();
<<<<<<< HEAD
		$config->handlers['CodeIgniter\Log\Handlers\TestHandler']['handles'] = ['critical'];
=======
		$config->handlers['Tests\Support\Log\Handlers\TestHandler']['handles'] =  ['critical'];
>>>>>>> 34074ac2

		$logger = new Logger($config);

		$logger->log('debug', 'Test message');

		$logs = TestHandler::getLogs();

		$this->assertCount(0, $logs);
	}

	//--------------------------------------------------------------------

	public function testLogInterpolatesMessage()
	{
		$config = new LoggerConfig();

		$logger = new Logger($config);

		$expected = 'DEBUG - ' . date('Y-m-d') . ' --> Test message bar baz';

		$logger->log('debug', 'Test message {foo} {bar}', ['foo' => 'bar', 'bar' => 'baz']);

		$logs = TestHandler::getLogs();

		$this->assertCount(1, $logs);
		$this->assertEquals($expected, $logs[0]);
	}

	//--------------------------------------------------------------------

	public function testLogInterpolatesPost()
	{
		$config = new LoggerConfig();

		$logger = new Logger($config);

		$_POST = ['foo' => 'bar'];
		$expected = 'DEBUG - ' . date('Y-m-d') . ' --> Test message $_POST: ' . print_r($_POST, true);

		$logger->log('debug', 'Test message {post_vars}');

		$logs = TestHandler::getLogs();

		$this->assertCount(1, $logs);
		$this->assertEquals($expected, $logs[0]);
	}

	//--------------------------------------------------------------------

	public function testLogInterpolatesGet()
	{
		$config = new LoggerConfig();

		$logger = new Logger($config);

		$_GET = ['bar' => 'baz'];
		$expected = 'DEBUG - ' . date('Y-m-d') . ' --> Test message $_GET: ' . print_r($_GET, true);

		$logger->log('debug', 'Test message {get_vars}');

		$logs = TestHandler::getLogs();

		$this->assertCount(1, $logs);
		$this->assertEquals($expected, $logs[0]);
	}

	//--------------------------------------------------------------------

	public function testLogInterpolatesSession()
	{
		$config = new LoggerConfig();

		$logger = new Logger($config);

		$_SESSION = ['xxx' => 'yyy'];
		$expected = 'DEBUG - ' . date('Y-m-d') . ' --> Test message $_SESSION: ' . print_r($_SESSION, true);

		$logger->log('debug', 'Test message {session_vars}');

		$logs = TestHandler::getLogs();

		$this->assertCount(1, $logs);
		$this->assertEquals($expected, $logs[0]);
	}

	//--------------------------------------------------------------------

	public function testLogInterpolatesCurrentEnvironment()
	{
		$config = new LoggerConfig();

		$logger = new Logger($config);

		$expected = 'DEBUG - ' . date('Y-m-d') . ' --> Test message ' . ENVIRONMENT;

		$logger->log('debug', 'Test message {env}');

		$logs = TestHandler::getLogs();

		$this->assertCount(1, $logs);
		$this->assertEquals($expected, $logs[0]);
	}

	//--------------------------------------------------------------------

	public function testLogInterpolatesEnvironmentVars()
	{
		$config = new LoggerConfig();

		$logger = new Logger($config);

		$_ENV['foo'] = 'bar';

		$expected = 'DEBUG - ' . date('Y-m-d') . ' --> Test message bar';

		$logger->log('debug', 'Test message {env:foo}');

		$logs = TestHandler::getLogs();

		$this->assertCount(1, $logs);
		$this->assertEquals($expected, $logs[0]);
	}

	//--------------------------------------------------------------------

	public function testLogInterpolatesFileAndLine()
	{
		$config = new LoggerConfig();

		$logger = new Logger($config);

		$_ENV['foo'] = 'bar';

		// For whatever reason, this will often be the class/function instead of file and line.
		// Other times it actually returns the line number, so don't look for either
<<<<<<< HEAD
		$expected = 'DEBUG - ' . date('Y-m-d') . ' --> Test message CodeIgniter\Log\LoggerTest';
=======
		$expected = 'DEBUG - '.date('Y-m-d').' --> Test message LoggerTest';
>>>>>>> 34074ac2

		$logger->log('debug', 'Test message {file} {line}');

		$logs = TestHandler::getLogs();

		$this->assertCount(1, $logs);
		$this->assertTrue(strpos($logs[0], $expected) === 0);
	}

	//--------------------------------------------------------------------

	public function testEmergencyLogsCorrectly()
	{
		$config = new LoggerConfig();
		$logger = new Logger($config);

		$expected = 'EMERGENCY - ' . date('Y-m-d') . ' --> Test message';

		$logger->emergency('Test message');

		$logs = TestHandler::getLogs();

		$this->assertCount(1, $logs);
		$this->assertEquals($expected, $logs[0]);
	}

	//--------------------------------------------------------------------

	public function testAlertLogsCorrectly()
	{
		$config = new LoggerConfig();
		$logger = new Logger($config);

		$expected = 'ALERT - ' . date('Y-m-d') . ' --> Test message';

		$logger->alert('Test message');

		$logs = TestHandler::getLogs();

		$this->assertCount(1, $logs);
		$this->assertEquals($expected, $logs[0]);
	}

	//--------------------------------------------------------------------

	public function testCriticalLogsCorrectly()
	{
		$config = new LoggerConfig();
		$logger = new Logger($config);

		$expected = 'CRITICAL - ' . date('Y-m-d') . ' --> Test message';

		$logger->critical('Test message');

		$logs = TestHandler::getLogs();

		$this->assertCount(1, $logs);
		$this->assertEquals($expected, $logs[0]);
	}

	//--------------------------------------------------------------------

	public function testErrorLogsCorrectly()
	{
		$config = new LoggerConfig();
		$logger = new Logger($config);

		$expected = 'ERROR - ' . date('Y-m-d') . ' --> Test message';

		$logger->error('Test message');

		$logs = TestHandler::getLogs();

		$this->assertCount(1, $logs);
		$this->assertEquals($expected, $logs[0]);
	}

	//--------------------------------------------------------------------

	public function testWarningLogsCorrectly()
	{
		$config = new LoggerConfig();
		$logger = new Logger($config);

		$expected = 'WARNING - ' . date('Y-m-d') . ' --> Test message';

		$logger->warning('Test message');

		$logs = TestHandler::getLogs();

		$this->assertCount(1, $logs);
		$this->assertEquals($expected, $logs[0]);
	}

	//--------------------------------------------------------------------

	public function testNoticeLogsCorrectly()
	{
		$config = new LoggerConfig();
		$logger = new Logger($config);

		$expected = 'NOTICE - ' . date('Y-m-d') . ' --> Test message';

		$logger->notice('Test message');

		$logs = TestHandler::getLogs();

		$this->assertCount(1, $logs);
		$this->assertEquals($expected, $logs[0]);
	}

	//--------------------------------------------------------------------

	public function testInfoLogsCorrectly()
	{
		$config = new LoggerConfig();
		$logger = new Logger($config);

		$expected = 'INFO - ' . date('Y-m-d') . ' --> Test message';

		$logger->info('Test message');

		$logs = TestHandler::getLogs();

		$this->assertCount(1, $logs);
		$this->assertEquals($expected, $logs[0]);
	}

	//--------------------------------------------------------------------

	public function testDebugLogsCorrectly()
	{
		$config = new LoggerConfig();
		$logger = new Logger($config);

		$expected = 'DEBUG - ' . date('Y-m-d') . ' --> Test message';

		$logger->debug('Test message');

		$logs = TestHandler::getLogs();

		$this->assertCount(1, $logs);
		$this->assertEquals($expected, $logs[0]);
	}

	//--------------------------------------------------------------------

	public function testLogLevels()
	{
		$config = new LoggerConfig();
		$logger = new Logger($config);

		$expected = 'DEBUG - ' . date('Y-m-d') . ' --> Test message';

		$logger->log(5, 'Test message');

		$logs = TestHandler::getLogs();

		$this->assertCount(1, $logs);
		$this->assertEquals($expected, $logs[0]);
	}

	//--------------------------------------------------------------------

	public function testNonStringMessage()
	{
		$config = new LoggerConfig();
		$logger = new Logger($config);

		$expected = '[CodeIgniter\Log\Handlers\TestHandler]';
		$logger->log(5, $config);

		$logs = TestHandler::getLogs();

		$this->assertCount(1, $logs);
		$this->assertContains($expected, $logs[0]);
	}

	//--------------------------------------------------------------------

	public function testFilenameCleaning()
	{
		$config = new LoggerConfig();
		$logger = new \CodeIgniter\Log\TestLogger($config);

		$ohoh = APPPATH . 'LoggerTest';
		$expected = 'APPPATH/LoggerTest';

		$this->assertEquals($expected, $logger->cleanup($ohoh));
	}

}<|MERGE_RESOLUTION|>--- conflicted
+++ resolved
@@ -8,7 +8,6 @@
 
 class LoggerTest extends \CIUnitTestCase
 {
-<<<<<<< HEAD
 
 	public function setUp()
 	{
@@ -17,8 +16,6 @@
 
 	//--------------------------------------------------------------------
 
-=======
->>>>>>> 34074ac2
 	public function testThrowsExceptionWithBadHandlerSettings()
 	{
 		$config = new LoggerConfig();
@@ -80,11 +77,7 @@
 	public function testLogDoesnotLogUnhandledLevels()
 	{
 		$config = new LoggerConfig();
-<<<<<<< HEAD
-		$config->handlers['CodeIgniter\Log\Handlers\TestHandler']['handles'] = ['critical'];
-=======
 		$config->handlers['Tests\Support\Log\Handlers\TestHandler']['handles'] =  ['critical'];
->>>>>>> 34074ac2
 
 		$logger = new Logger($config);
 
@@ -220,11 +213,7 @@
 
 		// For whatever reason, this will often be the class/function instead of file and line.
 		// Other times it actually returns the line number, so don't look for either
-<<<<<<< HEAD
-		$expected = 'DEBUG - ' . date('Y-m-d') . ' --> Test message CodeIgniter\Log\LoggerTest';
-=======
 		$expected = 'DEBUG - '.date('Y-m-d').' --> Test message LoggerTest';
->>>>>>> 34074ac2
 
 		$logger->log('debug', 'Test message {file} {line}');
 
