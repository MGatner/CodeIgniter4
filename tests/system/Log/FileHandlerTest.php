--- conflicted
+++ resolved
@@ -1,6 +1,19 @@
 <?php namespace CodeIgniter\Log\Handlers;
 
-<<<<<<< HEAD
+use Tests\Support\Config\MockLogger as LoggerConfig;
+
+class FileHandlerTest extends \CIUnitTestCase
+{
+
+        public function testHandle()
+        {
+                $config = new LoggerConfig();
+                $config->handlers['CodeIgniter\Log\Handlers\TestHandler']['handles'] =  ['critical'];
+
+                $logger = new FileHandler($config->handlers['CodeIgniter\Log\Handlers\TestHandler']);
+                $logger->setDateFormat("Y-m-d H:i:s:u");
+                $this->assertTrue($logger->handle("warning", "This is a test log") );
+        }
 use Config\MockLogger as LoggerConfig;
 use org\bovigo\vfs\vfsStream;
 use org\bovigo\vfs\vfsStreamDirectory;
@@ -84,20 +97,4 @@
 		
 	}
 
-=======
-use Tests\Support\Config\MockLogger as LoggerConfig;
-
-class FileHandlerTest extends \CIUnitTestCase
-{
-
-        public function testHandle()
-        {
-                $config = new LoggerConfig();
-                $config->handlers['CodeIgniter\Log\Handlers\TestHandler']['handles'] =  ['critical'];
-
-                $logger = new FileHandler($config->handlers['CodeIgniter\Log\Handlers\TestHandler']);
-                $logger->setDateFormat("Y-m-d H:i:s:u");
-                $this->assertTrue($logger->handle("warning", "This is a test log") );
-        }
->>>>>>> 34074ac2
 }