<?php namespace CodeIgniter\Log\Handlers;

use Tests\Support\Config\MockLogger as LoggerConfig;
use CodeIgniter\Services;

class ChromeLoggerHandlerTest extends \CIUnitTestCase
{
<<<<<<< HEAD

	public function setUp()
	{
		
	}

	//--------------------------------------------------------------------

	public function testCanHandleLogLevel()
	{
		$config = new LoggerConfig();
		$config->handlers['CodeIgniter\Log\Handlers\TestHandler']['handles'] = ['critical'];
=======
        public function testCanHandleLogLevel()
	{
		$config = new LoggerConfig();
                $config->handlers['CodeIgniter\Log\Handlers\TestHandler']['handles'] =  ['critical'];
>>>>>>> 34074ac2

		$logger = new ChromeLoggerHandler($config->handlers['CodeIgniter\Log\Handlers\TestHandler']);
		$this->assertFalse($logger->canHandle('foo'));
	}

<<<<<<< HEAD
	//--------------------------------------------------------------------

	public function testHandle()
	{
		$config = new LoggerConfig();
		$config->handlers['CodeIgniter\Log\Handlers\TestHandler']['handles'] = ['critical'];

		$logger = new ChromeLoggerHandler($config->handlers['CodeIgniter\Log\Handlers\TestHandler']);
		$this->assertTrue($logger->handle("warning", "This a log test"));
	}

	//--------------------------------------------------------------------

	public function testSendLogs()
	{
		$config = new LoggerConfig();
		$config->handlers['CodeIgniter\Log\Handlers\TestHandler']['handles'] = ['critical'];

		$logger = new ChromeLoggerHandler($config->handlers['CodeIgniter\Log\Handlers\TestHandler']);
		$logger->sendLogs();

		$response = Services::response(null, true);

		$this->assertTrue($response->hasHeader('X-ChromeLogger-Data'));
	}

	//--------------------------------------------------------------------

	public function testSetDateFormat()
	{
		$config = new LoggerConfig();
		$config->handlers['CodeIgniter\Log\Handlers\TestHandler']['handles'] = ['critical'];

		$logger = new ChromeLoggerHandler($config->handlers['CodeIgniter\Log\Handlers\TestHandler']);
		$result = $logger->setDateFormat('F j, Y');

		$this->assertObjectHasAttribute('dateFormat', $result);
		$this->assertObjectHasAttribute('dateFormat', $logger);
	}

	//--------------------------------------------------------------------

	public function testErrorLevelConversion()
	{
		$config = new LoggerConfig();
		$logger = new MockChromeHandler((array) $config);
		$logger->handle("emergency", "This a log test");

		$result = $logger->peekaboo();

		$this->assertEquals('This a log test', $result[0]);
		$this->assertEquals("error", $result[2]);
	}

	//--------------------------------------------------------------------

	public function testFormatObject()
	{
		$config = new LoggerConfig();
		$logger = new MockChromeHandler((array) $config);
		
		$nasty->code = 494;
		$nasty->message = 'Where did it go?';
		$logger->handle("emergency", $nasty);

		$result = $logger->peekaboo();

		$this->assertEquals('stdClass', $result[0]['___class_name']);
	}

=======
        //--------------------------------------------------------------------

        public function testHandle()
        {
                $config = new LoggerConfig();
                $config->handlers['CodeIgniter\Log\Handlers\TestHandler']['handles'] =  ['critical'];

		$logger = new ChromeLoggerHandler($config->handlers['CodeIgniter\Log\Handlers\TestHandler']);
                $this->assertTrue($logger->handle("warning", "This a log test") );
        }

        //--------------------------------------------------------------------

        public function testSendLogs()
        {
                $config = new LoggerConfig();
                $config->handlers['CodeIgniter\Log\Handlers\TestHandler']['handles'] =  ['critical'];

		$logger = new ChromeLoggerHandler($config->handlers['CodeIgniter\Log\Handlers\TestHandler']);
                $logger->sendLogs();

                $response = Services::response(null, true);

                $this->assertTrue($response->hasHeader('X-ChromeLogger-Data'));
        }

        //--------------------------------------------------------------------

        public function testSetDateFormat()
        {
                $config = new LoggerConfig();
                $config->handlers['CodeIgniter\Log\Handlers\TestHandler']['handles'] =  ['critical'];

		$logger = new ChromeLoggerHandler($config->handlers['CodeIgniter\Log\Handlers\TestHandler']);
                $result = $logger->setDateFormat('F j, Y');

                $this->assertObjectHasAttribute('dateFormat', $result);
                $this->assertObjectHasAttribute('dateFormat', $logger);
        }
>>>>>>> 34074ac2
}<|MERGE_RESOLUTION|>--- conflicted
+++ resolved
@@ -5,102 +5,15 @@
 
 class ChromeLoggerHandlerTest extends \CIUnitTestCase
 {
-<<<<<<< HEAD
-
-	public function setUp()
-	{
-		
-	}
-
-	//--------------------------------------------------------------------
-
-	public function testCanHandleLogLevel()
-	{
-		$config = new LoggerConfig();
-		$config->handlers['CodeIgniter\Log\Handlers\TestHandler']['handles'] = ['critical'];
-=======
         public function testCanHandleLogLevel()
 	{
 		$config = new LoggerConfig();
                 $config->handlers['CodeIgniter\Log\Handlers\TestHandler']['handles'] =  ['critical'];
->>>>>>> 34074ac2
 
 		$logger = new ChromeLoggerHandler($config->handlers['CodeIgniter\Log\Handlers\TestHandler']);
 		$this->assertFalse($logger->canHandle('foo'));
 	}
 
-<<<<<<< HEAD
-	//--------------------------------------------------------------------
-
-	public function testHandle()
-	{
-		$config = new LoggerConfig();
-		$config->handlers['CodeIgniter\Log\Handlers\TestHandler']['handles'] = ['critical'];
-
-		$logger = new ChromeLoggerHandler($config->handlers['CodeIgniter\Log\Handlers\TestHandler']);
-		$this->assertTrue($logger->handle("warning", "This a log test"));
-	}
-
-	//--------------------------------------------------------------------
-
-	public function testSendLogs()
-	{
-		$config = new LoggerConfig();
-		$config->handlers['CodeIgniter\Log\Handlers\TestHandler']['handles'] = ['critical'];
-
-		$logger = new ChromeLoggerHandler($config->handlers['CodeIgniter\Log\Handlers\TestHandler']);
-		$logger->sendLogs();
-
-		$response = Services::response(null, true);
-
-		$this->assertTrue($response->hasHeader('X-ChromeLogger-Data'));
-	}
-
-	//--------------------------------------------------------------------
-
-	public function testSetDateFormat()
-	{
-		$config = new LoggerConfig();
-		$config->handlers['CodeIgniter\Log\Handlers\TestHandler']['handles'] = ['critical'];
-
-		$logger = new ChromeLoggerHandler($config->handlers['CodeIgniter\Log\Handlers\TestHandler']);
-		$result = $logger->setDateFormat('F j, Y');
-
-		$this->assertObjectHasAttribute('dateFormat', $result);
-		$this->assertObjectHasAttribute('dateFormat', $logger);
-	}
-
-	//--------------------------------------------------------------------
-
-	public function testErrorLevelConversion()
-	{
-		$config = new LoggerConfig();
-		$logger = new MockChromeHandler((array) $config);
-		$logger->handle("emergency", "This a log test");
-
-		$result = $logger->peekaboo();
-
-		$this->assertEquals('This a log test', $result[0]);
-		$this->assertEquals("error", $result[2]);
-	}
-
-	//--------------------------------------------------------------------
-
-	public function testFormatObject()
-	{
-		$config = new LoggerConfig();
-		$logger = new MockChromeHandler((array) $config);
-		
-		$nasty->code = 494;
-		$nasty->message = 'Where did it go?';
-		$logger->handle("emergency", $nasty);
-
-		$result = $logger->peekaboo();
-
-		$this->assertEquals('stdClass', $result[0]['___class_name']);
-	}
-
-=======
         //--------------------------------------------------------------------
 
         public function testHandle()
@@ -140,5 +53,4 @@
                 $this->assertObjectHasAttribute('dateFormat', $result);
                 $this->assertObjectHasAttribute('dateFormat', $logger);
         }
->>>>>>> 34074ac2
 }