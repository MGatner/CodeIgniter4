--- conflicted
+++ resolved
@@ -14,336 +14,11 @@
 use Closure;
 use CodeIgniter\Cache\CacheInterface;
 use CodeIgniter\Cache\Handlers\BaseHandler;
-<<<<<<< HEAD
 use PHPUnit\Framework\Assert;
 use Closure;
 
 class MockCache extends BaseHandler implements CacheInterface
 {
-	/**
-	 * Mock cache storage.
-	 *
-	 * @var array
-	 */
-	protected $cache = [];
-
-	/**
-	 * Expiration times.
-	 *
-	 * @var ?int[]
-	 */
-	protected $expirations = [];
-
-	/**
-	 * If true, will not cache any data.
-	 *
-	 * @var boolean
-	 */
-	protected $bypass = false;
-
-	/**
-	 * Takes care of any handler-specific setup that must be done.
-	 */
-	public function initialize()
-	{
-	}
-
-	/**
-	 * Attempts to fetch an item from the cache store.
-	 *
-	 * @param string $key Cache item name
-	 *
-	 * @return mixed
-	 */
-	public function get(string $key)
-	{
-		$key = static::validateKey($key, $this->prefix);
-
-		return array_key_exists($key, $this->cache)
-			? $this->cache[$key]
-			: null;
-	}
-
-	/**
-	 * Get an item from the cache, or execute the given Closure and store the result.
-	 *
-	 * @param string  $key      Cache item name
-	 * @param integer $ttl      Time to live
-	 * @param Closure $callback Callback return value
-	 *
-	 * @return mixed
-	 */
-	public function remember(string $key, int $ttl, Closure $callback)
-	{
-		$value = $this->get($key);
-
-		if (! is_null($value))
-		{
-			return $value;
-		}
-
-		$this->save($key, $value = $callback(), $ttl);
-
-		return $value;
-	}
-
-	/**
-	 * Saves an item to the cache store.
-	 *
-	 * The $raw parameter is only utilized by Mamcache in order to
-	 * allow usage of increment() and decrement().
-	 *
-	 * @param string  $key   Cache item name
-	 * @param mixed   $value the data to save
-	 * @param integer $ttl   Time To Live, in seconds (default 60)
-	 * @param boolean $raw   Whether to store the raw value.
-	 *
-	 * @return boolean
-	 */
-	public function save(string $key, $value, int $ttl = 60, bool $raw = false)
-	{
-		if ($this->bypass)
-		{
-			return false;
-		}
-
-		$key = static::validateKey($key, $this->prefix);
-
-		$this->cache[$key]       = $value;
-		$this->expirations[$key] = $ttl > 0 ? time() + $ttl : null;
-
-		return true;
-	}
-
-	/**
-	 * Deletes a specific item from the cache store.
-	 *
-	 * @param string $key Cache item name
-	 *
-	 * @return boolean
-	 */
-	public function delete(string $key)
-	{
-		$key = static::validateKey($key, $this->prefix);
-
-		if (! isset($this->cache[$key]))
-		{
-			return false;
-		}
-
-		unset($this->cache[$key]);
-		unset($this->expirations[$key]);
-
-		return true;
-	}
-
-	/**
-	 * Deletes items from the cache store matching a given pattern.
-	 *
-	 * @param string $pattern Cache items glob-style pattern
-	 *
-	 * @return integer
-	 */
-	public function deleteMatching(string $pattern)
-	{
-		$count = 0;
-		foreach (array_keys($this->cache) as $key)
-		{
-			if (fnmatch($pattern, $key))
-			{
-				$count++;
-				unset($this->cache[$key]);
-				unset($this->expirations[$key]);
-			}
-		}
-
-		return $count;
-	}
-
-	/**
-	 * Performs atomic incrementation of a raw stored value.
-	 *
-	 * @param string  $key    Cache ID
-	 * @param integer $offset Step/value to increase by
-	 *
-	 * @return boolean
-	 */
-	public function increment(string $key, int $offset = 1)
-	{
-		$key  = static::validateKey($key, $this->prefix);
-		$data = $this->cache[$key] ?: null;
-
-		if (empty($data))
-		{
-			$data = 0;
-		}
-		elseif (! is_int($data))
-		{
-			return false;
-		}
-
-		return $this->save($key, $data + $offset);
-	}
-
-	/**
-	 * Performs atomic decrementation of a raw stored value.
-	 *
-	 * @param string  $key    Cache ID
-	 * @param integer $offset Step/value to increase by
-	 *
-	 * @return boolean
-	 */
-	public function decrement(string $key, int $offset = 1)
-	{
-		$key = static::validateKey($key, $this->prefix);
-
-		$data = $this->cache[$key] ?: null;
-
-		if (empty($data))
-		{
-			$data = 0;
-		}
-		elseif (! is_int($data))
-		{
-			return false;
-		}
-
-		return $this->save($key, $data - $offset);
-	}
-
-	/**
-	 * Will delete all items in the entire cache.
-	 *
-	 * @return boolean
-	 */
-	public function clean()
-	{
-		$this->cache       = [];
-		$this->expirations = [];
-
-		return true;
-	}
-
-	/**
-	 * Returns information on the entire cache.
-	 *
-	 * The information returned and the structure of the data
-	 * varies depending on the handler.
-	 *
-	 * @return string[] Keys currently present in the store
-	 */
-	public function getCacheInfo()
-	{
-		return array_keys($this->cache);
-	}
-
-	/**
-	 * Returns detailed information about the specific item in the cache.
-	 *
-	 * @param string $key Cache item name.
-	 *
-	 * @return array|null
-	 *   Returns null if the item does not exist, otherwise array<string, mixed>
-	 *   with at least the 'expire' key for absolute epoch expiry (or null).
-	 */
-	public function getMetaData(string $key)
-	{
-		// Misses return null
-		if (! array_key_exists($key, $this->expirations))
-		{
-			return null;
-		}
-
-		// Count expired items as a miss
-		if (is_int($this->expirations[$key]) && $this->expirations[$key] > time())
-		{
-			return null;
-		}
-
-		return [
-			'expire' => $this->expirations[$key],
-		];
-	}
-
-	/**
-	 * Determines if the driver is supported on this system.
-	 *
-	 * @return boolean
-	 */
-	public function isSupported(): bool
-	{
-		return true;
-	}
-
-	//--------------------------------------------------------------------
-	// Test Helpers
-	//--------------------------------------------------------------------
-
-	/**
-	 * Instructs the class to ignore all
-	 * requests to cache an item, and always "miss"
-	 * when checked for existing data.
-	 *
-	 * @return $this
-	 */
-	public function bypass(bool $bypass = true)
-	{
-		$this->clean();
-
-		$this->bypass = $bypass;
-
-		return $this;
-	}
-
-	//--------------------------------------------------------------------
-	// Additional Assertions
-	//--------------------------------------------------------------------
-
-	/**
-	 * Asserts that the cache has an item named $key.
-	 * The value is not checked since storing false or null
-	 * values is valid.
-	 *
-	 * @param string $key
-	 */
-	public function assertHas(string $key)
-	{
-		Assert::assertNotNull($this->get($key), "The cache does not have an item named: `{$key}`");
-	}
-
-	/**
-	 * Asserts that the cache has an item named $key with a value matching $value.
-	 *
-	 * @param string $key
-	 * @param null   $value
-	 */
-	public function assertHasValue(string $key, $value = null)
-	{
-		$item = $this->get($key);
-
-		// Let assertHas handle throwing the error for consistency
-		// if the key is not found
-		if (empty($item))
-		{
-			$this->assertHas($key);
-		}
-
-		Assert::assertEquals($value, $this->get($key), "The cached item `{$key}` does not equal match expectation. Found: " . print_r($value, true));
-	}
-
-	/**
-	 * Asserts that the cache does NOT have an item named $key.
-	 *
-	 * @param string $key
-	 */
-	public function assertMissing(string $key)
-	{
-		Assert::assertArrayNotHasKey($key, $this->cache, "The cached item named `{$key}` exists.");
-	}
-=======
-
-class MockCache extends BaseHandler implements CacheInterface
-{
     /**
      * Mock cache storage.
      *
@@ -357,8 +32,13 @@
      * @var ?int[]
      */
     protected $expirations = [];
-
-    //--------------------------------------------------------------------
+  
+    /**
+     * If true, will not cache any data.
+     *
+     * @var boolean
+     */
+    protected $bypass = false;
 
     /**
      * Takes care of any handler-specific setup that must be done.
@@ -367,8 +47,6 @@
     {
     }
 
-    //--------------------------------------------------------------------
-
     /**
      * Attempts to fetch an item from the cache store.
      *
@@ -382,8 +60,6 @@
 
         return $this->cache[$key] ?? null;
     }
-
-    //--------------------------------------------------------------------
 
     /**
      * Get an item from the cache, or execute the given Closure and store the result.
@@ -406,8 +82,6 @@
 
         return $value;
     }
-
-    //--------------------------------------------------------------------
 
     /**
      * Saves an item to the cache store.
@@ -432,8 +106,6 @@
         return true;
     }
 
-    //--------------------------------------------------------------------
-
     /**
      * Deletes a specific item from the cache store.
      *
@@ -453,8 +125,6 @@
 
         return true;
     }
-
-    //--------------------------------------------------------------------
 
     /**
      * Deletes items from the cache store matching a given pattern.
@@ -477,8 +147,6 @@
         return $count;
     }
 
-    //--------------------------------------------------------------------
-
     /**
      * Performs atomic incrementation of a raw stored value.
      *
@@ -501,8 +169,6 @@
         return $this->save($key, $data + $offset);
     }
 
-    //--------------------------------------------------------------------
-
     /**
      * Performs atomic decrementation of a raw stored value.
      *
@@ -526,8 +192,6 @@
         return $this->save($key, $data - $offset);
     }
 
-    //--------------------------------------------------------------------
-
     /**
      * Will delete all items in the entire cache.
      *
@@ -541,8 +205,6 @@
         return true;
     }
 
-    //--------------------------------------------------------------------
-
     /**
      * Returns information on the entire cache.
      *
@@ -555,8 +217,6 @@
     {
         return array_keys($this->cache);
     }
-
-    //--------------------------------------------------------------------
 
     /**
      * Returns detailed information about the specific item in the cache.
@@ -584,18 +244,80 @@
         ];
     }
 
+    /**
+     * Determines if the driver is supported on this system.
+     *
+     * @return bool
+     */
+    public function isSupported(): bool
+    {
+        return true;
+    }
+
+  
     //--------------------------------------------------------------------
-
-    /**
-     * Determines if the driver is supported on this system.
-     *
-     * @return bool
-     */
-    public function isSupported(): bool
-    {
-        return true;
-    }
-
+    // Test Helpers
     //--------------------------------------------------------------------
->>>>>>> fd19629c
+
+    /**
+     * Instructs the class to ignore all
+     * requests to cache an item, and always "miss"
+     * when checked for existing data.
+     *
+     * @return $this
+     */
+    public function bypass(bool $bypass = true)
+    {
+      $this->clean();
+
+      $this->bypass = $bypass;
+
+      return $this;
+    }
+
+    //--------------------------------------------------------------------
+    // Additional Assertions
+    //--------------------------------------------------------------------
+
+    /**
+     * Asserts that the cache has an item named $key.
+     * The value is not checked since storing false or null
+     * values is valid.
+     *
+     * @param string $key
+     */
+    public function assertHas(string $key)
+    {
+      Assert::assertNotNull($this->get($key), "The cache does not have an item named: `{$key}`");
+    }
+
+    /**
+     * Asserts that the cache has an item named $key with a value matching $value.
+     *
+     * @param string $key
+     * @param null   $value
+     */
+    public function assertHasValue(string $key, $value = null)
+    {
+      $item = $this->get($key);
+
+      // Let assertHas handle throwing the error for consistency
+      // if the key is not found
+      if (empty($item))
+      {
+        $this->assertHas($key);
+      }
+
+      Assert::assertEquals($value, $this->get($key), "The cached item `{$key}` does not equal match expectation. Found: " . print_r($value, true));
+    }
+
+    /**
+     * Asserts that the cache does NOT have an item named $key.
+     *
+     * @param string $key
+     */
+    public function assertMissing(string $key)
+    {
+      Assert::assertArrayNotHasKey($key, $this->cache, "The cached item named `{$key}` exists.");
+    }
 }