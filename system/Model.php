--- conflicted
+++ resolved
@@ -683,11 +683,7 @@
 	 * @param integer $batchSize
 	 * @param boolean $testing
 	 *
-<<<<<<< HEAD
 	 * @return integer|boolean Number of rows inserted or FALSE on failure
-=======
-	 * @return mixed Number of rows inserted or FALSE on failure
->>>>>>> 1385dd00
 	 */
 	public function insertBatch(array $set = null, bool $escape = null, int $batchSize = 100, bool $testing = false)
 	{
