<?php namespace CodeIgniter\Filters;

/**
 * CodeIgniter
 *
 * An open source application development framework for PHP
 *
 * This content is released under the MIT License (MIT)
 *
 * Copyright (c) 2014-2019 British Columbia Institute of Technology
 *
 * Permission is hereby granted, free of charge, to any person obtaining a copy
 * of this software and associated documentation files (the "Software"), to deal
 * in the Software without restriction, including without limitation the rights
 * to use, copy, modify, merge, publish, distribute, sublicense, and/or sell
 * copies of the Software, and to permit persons to whom the Software is
 * furnished to do so, subject to the following conditions:
 *
 * The above copyright notice and this permission notice shall be included in
 * all copies or substantial portions of the Software.
 *
 * THE SOFTWARE IS PROVIDED "AS IS", WITHOUT WARRANTY OF ANY KIND, EXPRESS OR
 * IMPLIED, INCLUDING BUT NOT LIMITED TO THE WARRANTIES OF MERCHANTABILITY,
 * FITNESS FOR A PARTICULAR PURPOSE AND NONINFRINGEMENT. IN NO EVENT SHALL THE
 * AUTHORS OR COPYRIGHT HOLDERS BE LIABLE FOR ANY CLAIM, DAMAGES OR OTHER
 * LIABILITY, WHETHER IN AN ACTION OF CONTRACT, TORT OR OTHERWISE, ARISING FROM,
 * OUT OF OR IN CONNECTION WITH THE SOFTWARE OR THE USE OR OTHER DEALINGS IN
 * THE SOFTWARE.
 *
 * @package    CodeIgniter
 * @author     CodeIgniter Dev Team
 * @copyright  2014-2019 British Columbia Institute of Technology (https://bcit.ca/)
 * @license    https://opensource.org/licenses/MIT	MIT License
 * @link       https://codeigniter.com
 * @since      Version 3.0.0
 * @filesource
 *
 * This filter is not intended to be used from the command line.
 *
 * @codeCoverageIgnore
 */

use CodeIgniter\Filters\FilterInterface;
use CodeIgniter\HTTP\RequestInterface;
use CodeIgniter\HTTP\ResponseInterface;
use CodeIgniter\Security\Exceptions\SecurityException;
use Config\Services;

/**
 * This filter is not intended to be used from the command line.
 *
 * @codeCoverageIgnore
 */
<<<<<<< HEAD

=======
>>>>>>> 895ae04f
class CSRF implements FilterInterface
{
	/**
	 * Do whatever processing this filter needs to do.
	 * By default it should not return anything during
	 * normal execution. However, when an abnormal state
	 * is found, it should return an instance of
	 * CodeIgniter\HTTP\Response. If it does, script
	 * execution will end and that Response will be
	 * sent back to the client, allowing for error pages,
	 * redirects, etc.
	 *
	 * @param RequestInterface|\CodeIgniter\HTTP\IncomingRequest $request
	 *
	 * @return mixed
	 */
	public function before(RequestInterface $request)
	{
		if ($request->isCLI())
		{
			return;
		}

		$security = Services::security();

		try
		{
			$security->CSRFVerify($request);
		}
		catch (SecurityException $e)
		{
			if (config('App')->CSRFRedirect && ! $request->isAJAX())
			{
				return redirect()->back()->with('error', $e->getMessage());
			}

			throw $e;
		}
	}

	//--------------------------------------------------------------------

	/**
	 * We don't have anything to do here.
	 *
	 * @param RequestInterface|\CodeIgniter\HTTP\IncomingRequest $request
	 * @param ResponseInterface|\CodeIgniter\HTTP\Response       $response
	 *
	 * @return mixed
	 */
	public function after(RequestInterface $request, ResponseInterface $response)
	{
	}

	//--------------------------------------------------------------------
}<|MERGE_RESOLUTION|>--- conflicted
+++ resolved
@@ -51,10 +51,6 @@
  *
  * @codeCoverageIgnore
  */
-<<<<<<< HEAD
-
-=======
->>>>>>> 895ae04f
 class CSRF implements FilterInterface
 {
 	/**
