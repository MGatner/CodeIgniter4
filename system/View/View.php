--- conflicted
+++ resolved
@@ -156,11 +156,7 @@
 		// locateFile will return an empty string if the file cannot be found.
 		if (empty($file))
 		{
-<<<<<<< HEAD
 			throw new \InvalidArgumentException('View file not found: '.$file);
-=======
-			throw new \InvalidArgumentException('View file not found: '. $view);
->>>>>>> 0d5cef9d
 		}
 
 		// Make our view data available to the view.
