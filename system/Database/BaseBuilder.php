<?php

/**
 * CodeIgniter
 *
 * An open source application development framework for PHP
 *
 * This content is released under the MIT License (MIT)
 *
 * Copyright (c) 2014-2019 British Columbia Institute of Technology
 *
 * Permission is hereby granted, free of charge, to any person obtaining a copy
 * of this software and associated documentation files (the "Software"), to deal
 * in the Software without restriction, including without limitation the rights
 * to use, copy, modify, merge, publish, distribute, sublicense, and/or sell
 * copies of the Software, and to permit persons to whom the Software is
 * furnished to do so, subject to the following conditions:
 *
 * The above copyright notice and this permission notice shall be included in
 * all copies or substantial portions of the Software.
 *
 * THE SOFTWARE IS PROVIDED "AS IS", WITHOUT WARRANTY OF ANY KIND, EXPRESS OR
 * IMPLIED, INCLUDING BUT NOT LIMITED TO THE WARRANTIES OF MERCHANTABILITY,
 * FITNESS FOR A PARTICULAR PURPOSE AND NONINFRINGEMENT. IN NO EVENT SHALL THE
 * AUTHORS OR COPYRIGHT HOLDERS BE LIABLE FOR ANY CLAIM, DAMAGES OR OTHER
 * LIABILITY, WHETHER IN AN ACTION OF CONTRACT, TORT OR OTHERWISE, ARISING FROM,
 * OUT OF OR IN CONNECTION WITH THE SOFTWARE OR THE USE OR OTHER DEALINGS IN
 * THE SOFTWARE.
 *
 * @package    CodeIgniter
 * @author     CodeIgniter Dev Team
 * @copyright  2014-2019 British Columbia Institute of Technology (https://bcit.ca/)
 * @license    https://opensource.org/licenses/MIT	MIT License
 * @link       https://codeigniter.com
 * @since      Version 4.0.0
 * @filesource
 */

namespace CodeIgniter\Database;

use CodeIgniter\Database\Exceptions\DatabaseException;
use CodeIgniter\Database\Exceptions\DataException;
use Closure;

/**
 * Class BaseBuilder
 *
 * Provides the core Query Builder methods.
 * Database-specific Builders might need to override
 * certain methods to make them work.
 *
 * @package CodeIgniter\Database
 * @mixin   \CodeIgniter\Model
 */
class BaseBuilder
{

	/**
	 * Reset DELETE data flag
	 *
	 * @var boolean
	 */
	protected $resetDeleteData = false;

	/**
	 * QB SELECT data
	 *
	 * @var array
	 */
	protected $QBSelect = [];

	/**
	 * QB DISTINCT flag
	 *
	 * @var boolean
	 */
	protected $QBDistinct = false;

	/**
	 * QB FROM data
	 *
	 * @var array
	 */
	protected $QBFrom = [];

	/**
	 * QB JOIN data
	 *
	 * @var array
	 */
	protected $QBJoin = [];

	/**
	 * QB WHERE data
	 *
	 * @var array
	 */
	protected $QBWhere = [];

	/**
	 * QB GROUP BY data
	 *
	 * @var array
	 */
	protected $QBGroupBy = [];

	/**
	 * QB HAVING data
	 *
	 * @var array
	 */
	protected $QBHaving = [];

	/**
	 * QB keys
	 *
	 * @var array
	 */
	protected $QBKeys = [];

	/**
	 * QB LIMIT data
	 *
	 * @var integer
	 */
	protected $QBLimit = false;

	/**
	 * QB OFFSET data
	 *
	 * @var integer
	 */
	protected $QBOffset = false;

	/**
	 * QB ORDER BY data
	 *
	 * @var array
	 */
	public $QBOrderBy = [];

	/**
	 * QB NO ESCAPE data
	 *
	 * @var array
	 */
	public $QBNoEscape = [];

	/**
	 * QB data sets
	 *
	 * @var array
	 */
	protected $QBSet = [];

	/**
	 * QB WHERE group started flag
	 *
	 * @var boolean
	 */
	protected $QBWhereGroupStarted = false;

	/**
	 * QB WHERE group count
	 *
	 * @var integer
	 */
	protected $QBWhereGroupCount = 0;

	/**
	 * A reference to the database connection.
	 *
	 * @var BaseConnection
	 */
	protected $db;

	/**
	 * ORDER BY random keyword
	 *
	 * @var array
	 */
	protected $randomKeyword = [
		'RAND()',
		'RAND(%d)',
	];

	/**
	 * COUNT string
	 *
	 * @used-by CI_DB_driver::count_all()
	 * @used-by BaseBuilder::count_all_results()
	 *
	 * @var string
	 */
	protected $countString = 'SELECT COUNT(*) AS ';

	/**
	 * Collects the named parameters and
	 * their values for later binding
	 * in the Query object.
	 *
	 * @var array
	 */
	protected $binds = [];

	/**
	 * Some databases, like SQLite, do not by default
	 * allow limiting of delete clauses.
	 *
	 * @var boolean
	 */
	protected $canLimitDeletes = true;

	/**
	 * Some databases do not by default
	 * allow limit update queries with WHERE.
	 *
	 * @var boolean
	 */
	protected $canLimitWhereUpdates = true;

	//--------------------------------------------------------------------

	/**
	 * Constructor
	 *
	 * @param  string|array                              $tableName
	 * @param  \CodeIgniter\Database\ConnectionInterface $db
	 * @param  array                                     $options
	 * @throws DatabaseException
	 */
	public function __construct($tableName, ConnectionInterface &$db, array $options = null)
	{
		if (empty($tableName))
		{
			throw new DatabaseException('A table must be specified when creating a new Query Builder.');
		}

		$this->db = $db;

		$this->from($tableName);

		if (! empty($options))
		{
			foreach ($options as $key => $value)
			{
				if (property_exists($this, $key))
				{
					$this->$key = $value;
				}
			}
		}
	}

	//--------------------------------------------------------------------

	/**
	 * Returns an array of bind values and their
	 * named parameters for binding in the Query object later.
	 *
	 * @return array
	 */
	public function getBinds(): array
	{
		return $this->binds;
	}

	//--------------------------------------------------------------------

	/**
	 * Select
	 *
	 * Generates the SELECT portion of the query
	 *
	 * @param string|array $select
	 * @param boolean      $escape
	 *
	 * @return BaseBuilder
	 */
	public function select($select = '*', bool $escape = null)
	{
		if (is_string($select))
		{
			$select = explode(',', $select);
		}

		// If the escape value was not set, we will base it on the global setting
		is_bool($escape) || $escape = $this->db->protectIdentifiers;

		foreach ($select as $val)
		{
			$val = trim($val);

			if ($val !== '')
			{
				$this->QBSelect[] = $val;

				/*
				 * When doing 'SELECT NULL as field_alias FROM table'
				 * null gets taken as a field, and therefore escaped
				 * with backticks.
				 * This prevents NULL being escaped
				 * @see https://github.com/codeigniter4/CodeIgniter4/issues/1169
				 */
				if (strtoupper(mb_substr(trim($val), 0, 4)) === 'NULL')
				{
					$escape = false;
				}

				$this->QBNoEscape[] = $escape;
			}
		}

		return $this;
	}

	//--------------------------------------------------------------------

	/**
	 * Select Max
	 *
	 * Generates a SELECT MAX(field) portion of a query
	 *
	 * @param string $select The field
	 * @param string $alias  An alias
	 *
	 * @return BaseBuilder
	 */
	public function selectMax(string $select = '', string $alias = '')
	{
		return $this->maxMinAvgSum($select, $alias, 'MAX');
	}

	//--------------------------------------------------------------------

	/**
	 * Select Min
	 *
	 * Generates a SELECT MIN(field) portion of a query
	 *
	 * @param string $select The field
	 * @param string $alias  An alias
	 *
	 * @return BaseBuilder
	 */
	public function selectMin(string $select = '', string $alias = '')
	{
		return $this->maxMinAvgSum($select, $alias, 'MIN');
	}

	//--------------------------------------------------------------------

	/**
	 * Select Average
	 *
	 * Generates a SELECT AVG(field) portion of a query
	 *
	 * @param string $select The field
	 * @param string $alias  An alias
	 *
	 * @return BaseBuilder
	 */
	public function selectAvg(string $select = '', string $alias = '')
	{
		return $this->maxMinAvgSum($select, $alias, 'AVG');
	}

	//--------------------------------------------------------------------

	/**
	 * Select Sum
	 *
	 * Generates a SELECT SUM(field) portion of a query
	 *
	 * @param string $select The field
	 * @param string $alias  An alias
	 *
	 * @return BaseBuilder
	 */
	public function selectSum(string $select = '', string $alias = '')
	{
		return $this->maxMinAvgSum($select, $alias, 'SUM');
	}

	//--------------------------------------------------------------------

	/**
	 * Select Count
	 *
	 * Generates a SELECT COUNT(field) portion of a query
	 *
	 * @param string $select The field
	 * @param string $alias  An alias
	 *
	 * @return BaseBuilder
	 */
	public function selectCount(string $select = '', string $alias = '')
	{
		return $this->maxMinAvgSum($select, $alias, 'COUNT');
	}

	//--------------------------------------------------------------------

	/**
	 * SELECT [MAX|MIN|AVG|SUM|COUNT]()
	 *
	 * @used-by selectMax()
	 * @used-by selectMin()
	 * @used-by selectAvg()
	 * @used-by selectSum()
	 *
	 * @param string $select Field name
	 * @param string $alias
	 * @param string $type
	 *
	 * @return BaseBuilder
	 * @throws \CodeIgniter\Database\Exceptions\DataException
	 * @throws \CodeIgniter\Database\Exceptions\DatabaseException
	 */
	protected function maxMinAvgSum(string $select = '', string $alias = '', string $type = 'MAX')
	{
		if ($select === '')
		{
			throw DataException::forEmptyInputGiven('Select');
		}

		if (strpos($select, ',') !== false)
		{
			throw DataException::forInvalidArgument('column name not separated by comma');
		}

		$type = strtoupper($type);

		if (! in_array($type, ['MAX', 'MIN', 'AVG', 'SUM', 'COUNT']))
		{
			throw new DatabaseException('Invalid function type: ' . $type);
		}

		if ($alias === '')
		{
			$alias = $this->createAliasFromTable(trim($select));
		}

		$sql = $type . '(' . $this->db->protectIdentifiers(trim($select)) . ') AS ' . $this->db->escapeIdentifiers(trim($alias));

		$this->QBSelect[]   = $sql;
		$this->QBNoEscape[] = null;

		return $this;
	}

	//--------------------------------------------------------------------

	/**
	 * Determines the alias name based on the table
	 *
	 * @param string $item
	 *
	 * @return string
	 */
	protected function createAliasFromTable(string $item): string
	{
		if (strpos($item, '.') !== false)
		{
			$item = explode('.', $item);

			return end($item);
		}

		return $item;
	}

	//--------------------------------------------------------------------

	/**
	 * DISTINCT
	 *
	 * Sets a flag which tells the query string compiler to add DISTINCT
	 *
	 * @param boolean $val
	 *
	 * @return BaseBuilder
	 */
	public function distinct(bool $val = true)
	{
		$this->QBDistinct = $val;

		return $this;
	}

	//--------------------------------------------------------------------

	/**
	 * From
	 *
	 * Generates the FROM portion of the query
	 *
	 * @param mixed   $from      can be a string or array
	 * @param boolean $overwrite Should we remove the first table existing?
	 *
	 * @return BaseBuilder
	 */
	public function from($from, bool $overwrite = false)
	{
		if ($overwrite === true)
		{
			$this->QBFrom = [];
			$this->db->setAliasedTables([]);
		}

		foreach ((array) $from as $val)
		{
			if (strpos($val, ',') !== false)
			{
				foreach (explode(',', $val) as $v)
				{
					$v = trim($v);
					$this->trackAliases($v);

					$this->QBFrom[] = $v = $this->db->protectIdentifiers($v, true, null, false);
				}
			}
			else
			{
				$val = trim($val);

				// Extract any aliases that might exist. We use this information
				// in the protectIdentifiers to know whether to add a table prefix
				$this->trackAliases($val);

				$this->QBFrom[] = $this->db->protectIdentifiers($val, true, null, false);
			}
		}

		return $this;
	}

	//--------------------------------------------------------------------

	/**
	 * JOIN
	 *
	 * Generates the JOIN portion of the query
	 *
	 * @param string  $table
	 * @param string  $cond   The join condition
	 * @param string  $type   The type of join
	 * @param boolean $escape Whether not to try to escape identifiers
	 *
	 * @return BaseBuilder
	 */
	public function join(string $table, string $cond, string $type = '', bool $escape = null)
	{
		if ($type !== '')
		{
			$type = strtoupper(trim($type));

			if (! in_array($type, ['LEFT', 'RIGHT', 'OUTER', 'INNER', 'LEFT OUTER', 'RIGHT OUTER'], true))
			{
				$type = '';
			}
			else
			{
				$type .= ' ';
			}
		}

		// Extract any aliases that might exist. We use this information
		// in the protectIdentifiers to know whether to add a table prefix
		$this->trackAliases($table);

		is_bool($escape) || $escape = $this->db->protectIdentifiers;

		if (! $this->hasOperator($cond))
		{
			$cond = ' USING (' . ($escape ? $this->db->escapeIdentifiers($cond) : $cond) . ')';
		}
		elseif ($escape === false)
		{
			$cond = ' ON ' . $cond;
		}
		else
		{
			// Split multiple conditions
			if (preg_match_all('/\sAND\s|\sOR\s/i', $cond, $joints, PREG_OFFSET_CAPTURE))
			{
				$conditions = [];
				$joints     = $joints[0];
				array_unshift($joints, ['', 0]);

				for ($i = count($joints) - 1, $pos = strlen($cond); $i >= 0; $i --)
				{
					$joints[$i][1] += strlen($joints[$i][0]); // offset
					$conditions[$i] = substr($cond, $joints[$i][1], $pos - $joints[$i][1]);
					$pos            = $joints[$i][1] - strlen($joints[$i][0]);
					$joints[$i]     = $joints[$i][0];
				}
			}
			else
			{
				$conditions = [$cond];
				$joints     = [''];
			}

			$cond = ' ON ';
			for ($i = 0, $c = count($conditions); $i < $c; $i ++)
			{
				$operator = $this->getOperator($conditions[$i]);
				$cond    .= $joints[$i];
				$cond    .= preg_match("/(\(*)?([\[\]\w\.'-]+)" . preg_quote($operator) . '(.*)/i', $conditions[$i], $match) ? $match[1] . $this->db->protectIdentifiers($match[2]) . $operator . $this->db->protectIdentifiers($match[3]) : $conditions[$i];
			}
		}

		// Do we want to escape the table name?
		if ($escape === true)
		{
			$table = $this->db->protectIdentifiers($table, true, null, false);
		}

		// Assemble the JOIN statement
		$this->QBJoin[] = $join = $type . 'JOIN ' . $table . $cond;

		return $this;
	}

	//--------------------------------------------------------------------

	/**
	 * WHERE
	 *
	 * Generates the WHERE portion of the query.
	 * Separates multiple calls with 'AND'.
	 *
	 * @param mixed   $key
	 * @param mixed   $value
	 * @param boolean $escape
	 *
	 * @return BaseBuilder
	 */
	public function where($key, $value = null, bool $escape = null)
	{
		return $this->whereHaving('QBWhere', $key, $value, 'AND ', $escape);
	}

	//--------------------------------------------------------------------

	/**
	 * OR WHERE
	 *
	 * Generates the WHERE portion of the query.
	 * Separates multiple calls with 'OR'.
	 *
	 * @param mixed   $key
	 * @param mixed   $value
	 * @param boolean $escape
	 *
	 * @return BaseBuilder
	 */
	public function orWhere($key, $value = null, bool $escape = null)
	{
		return $this->whereHaving('QBWhere', $key, $value, 'OR ', $escape);
	}

	//--------------------------------------------------------------------

	/**
	 * WHERE, HAVING
	 *
	 * @used-by where()
	 * @used-by orWhere()
	 * @used-by having()
	 * @used-by orHaving()
	 *
	 * @param string  $qb_key 'QBWhere' or 'QBHaving'
	 * @param mixed   $key
	 * @param mixed   $value
	 * @param string  $type
	 * @param boolean $escape
	 *
	 * @return BaseBuilder
	 */
	protected function whereHaving(string $qb_key, $key, $value = null, string $type = 'AND ', bool $escape = null)
	{
		if (! is_array($key))
		{
			$key = [$key => $value];
		}

		// If the escape value was not set will base it on the global setting
		is_bool($escape) || $escape = $this->db->protectIdentifiers;

		foreach ($key as $k => $v)
		{
			$prefix = empty($this->$qb_key) ? $this->groupGetType('') : $this->groupGetType($type);

			if ($v !== null)
			{
				$op = $this->getOperator($k, true);

				if (! empty($op))
				{
					$k = trim($k);

					end($op);

					$op = trim(current($op));

					if (substr($k, -1 * strlen($op)) === $op)
					{
						$k = rtrim(strrev(preg_replace(strrev('/' . $op . '/'), strrev(''), strrev($k), 1)));
					}
				}

				$bind = $this->setBind($k, $v, $escape);

				if (empty($op))
				{
					$k .= ' =';
				}
				else
				{
					$k .= " $op";
				}

				if ($v instanceof Closure)
				{
					$builder = $this->cleanClone();
					$v       = '(' . str_replace("\n", ' ', $v($builder)->getCompiledSelect()) . ')';
				}
				else
				{
					$v = " :$bind:";
				}
			}
			elseif (! $this->hasOperator($k) && $qb_key !== 'QBHaving')
			{
				// value appears not to have been set, assign the test to IS NULL
				$k .= ' IS NULL';
			}
			elseif (preg_match('/\s*(!?=|<>|IS(?:\s+NOT)?)\s*$/i', $k, $match, PREG_OFFSET_CAPTURE))
			{
				$k = substr($k, 0, $match[0][1]) . ($match[1][0] === '=' ? ' IS NULL' : ' IS NOT NULL');
			}

			$this->{$qb_key}[] = [
				'condition' => $prefix . $k . $v,
				'escape'    => $escape,
			];
		}

		return $this;
	}

	//--------------------------------------------------------------------

	/**
	 * WHERE IN
	 *
	 * Generates a WHERE field IN('item', 'item') SQL query,
	 * joined with 'AND' if appropriate.
	 *
<<<<<<< HEAD
	 * @param string        $key    The field to search
	 * @param array|Closure $values The values searched on, or anonymous function with subquery
	 * @param boolean       $escape
=======
	 * @param string  $key    The field to search
	 * @param array|string   $values The values searched on
	 * @param boolean $escape
>>>>>>> 263ce16a
	 *
	 * @return BaseBuilder
	 */
	public function whereIn(string $key = null, $values = null, bool $escape = null)
	{
		return $this->_whereIn($key, $values, false, 'AND ', $escape);
	}

	//--------------------------------------------------------------------

	/**
	 * OR WHERE IN
	 *
	 * Generates a WHERE field IN('item', 'item') SQL query,
	 * joined with 'OR' if appropriate.
	 *
<<<<<<< HEAD
	 * @param string        $key    The field to search
	 * @param array|Closure $values The values searched on, or anonymous function with subquery
	 * @param boolean       $escape
=======
	 * @param string  $key    The field to search
	 * @param array|string   $values The values searched on
	 * @param boolean $escape
>>>>>>> 263ce16a
	 *
	 * @return BaseBuilder
	 */
	public function orWhereIn(string $key = null, $values = null, bool $escape = null)
	{
		return $this->_whereIn($key, $values, false, 'OR ', $escape);
	}

	//--------------------------------------------------------------------

	/**
	 * WHERE NOT IN
	 *
	 * Generates a WHERE field NOT IN('item', 'item') SQL query,
	 * joined with 'AND' if appropriate.
	 *
<<<<<<< HEAD
	 * @param string        $key    The field to search
	 * @param array|Closure $values The values searched on, or anonymous function with subquery
	 * @param boolean       $escape
=======
	 * @param string  $key    The field to search
	 * @param array|string   $values The values searched on
	 * @param boolean $escape
>>>>>>> 263ce16a
	 *
	 * @return BaseBuilder
	 */
	public function whereNotIn(string $key = null, $values = null, bool $escape = null)
	{
		return $this->_whereIn($key, $values, true, 'AND ', $escape);
	}

	//--------------------------------------------------------------------

	/**
	 * OR WHERE NOT IN
	 *
	 * Generates a WHERE field NOT IN('item', 'item') SQL query,
	 * joined with 'OR' if appropriate.
	 *
<<<<<<< HEAD
	 * @param string        $key    The field to search
	 * @param array|Closure $values The values searched on, or anonymous function with subquery
	 * @param boolean       $escape
=======
	 * @param string  $key    The field to search
	 * @param array|string   $values The values searched on
	 * @param boolean $escape
>>>>>>> 263ce16a
	 *
	 * @return BaseBuilder
	 */
	public function orWhereNotIn(string $key = null, $values = null, bool $escape = null)
	{
		return $this->_whereIn($key, $values, true, 'OR ', $escape);
	}

	//--------------------------------------------------------------------

	/**
	 * Internal WHERE IN
	 *
	 * @used-by WhereIn()
	 * @used-by orWhereIn()
	 * @used-by whereNotIn()
	 * @used-by orWhereNotIn()
	 *
	 * @param string        $key    The field to search
	 * @param array|Closure $values The values searched on, or anonymous function with subquery
	 * @param boolean       $not    If the statement would be IN or NOT IN
	 * @param string        $type
	 * @param boolean       $escape
	 *
	 * @return BaseBuilder
	 */
	protected function _whereIn(string $key = null, $values = null, bool $not = false, string $type = 'AND ', bool $escape = null)
	{
		if ($key === null || $values === null || (! is_array($values) && ! ($values instanceof Closure)))
		{
			return $this;
		}

		is_bool($escape) || $escape = $this->db->protectIdentifiers;

		$ok = $key;

		if ($escape === true)
		{
			$key = $this->db->protectIdentifiers($key);
		}

		$not = ($not) ? ' NOT' : '';

<<<<<<< HEAD
		if ($values instanceof Closure)
		{
			$builder = $this->cleanClone();
			$ok      = str_replace("\n", ' ', $values($builder)->getCompiledSelect());
		}
		else
		{
			$ok = $this->setBind($ok, array_values($values), $escape);
		}
=======
		$where_in = is_array($values) ? array_values($values) : $values;
		$ok       = $this->setBind($ok, $where_in, $escape);
>>>>>>> 263ce16a

		$prefix = empty($this->QBWhere) ? $this->groupGetType('') : $this->groupGetType($type);

		$where_in = [
			'condition' => $prefix . $key . $not . ($values instanceof Closure ? " IN ($ok)" : " IN :{$ok}:"),
			'escape'    => false,
		];

		$this->QBWhere[] = $where_in;

		return $this;
	}

	//--------------------------------------------------------------------

	/**
	 * LIKE
	 *
	 * Generates a %LIKE% portion of the query.
	 * Separates multiple calls with 'AND'.
	 *
	 * @param mixed   $field
	 * @param string  $match
	 * @param string  $side
	 * @param boolean $escape
	 * @param boolean $insensitiveSearch IF true, will force a case-insensitive search
	 *
	 * @return BaseBuilder
	 */
	public function like($field, string $match = '', string $side = 'both', bool $escape = null, bool $insensitiveSearch = false)
	{
		return $this->_like($field, $match, 'AND ', $side, '', $escape, $insensitiveSearch);
	}

	//--------------------------------------------------------------------

	/**
	 * NOT LIKE
	 *
	 * Generates a NOT LIKE portion of the query.
	 * Separates multiple calls with 'AND'.
	 *
	 * @param mixed   $field
	 * @param string  $match
	 * @param string  $side
	 * @param boolean $escape
	 * @param boolean $insensitiveSearch IF true, will force a case-insensitive search
	 *
	 * @return BaseBuilder
	 */
	public function notLike($field, string $match = '', string $side = 'both', bool $escape = null, bool $insensitiveSearch = false)
	{
		return $this->_like($field, $match, 'AND ', $side, 'NOT', $escape, $insensitiveSearch);
	}

	//--------------------------------------------------------------------

	/**
	 * OR LIKE
	 *
	 * Generates a %LIKE% portion of the query.
	 * Separates multiple calls with 'OR'.
	 *
	 * @param mixed   $field
	 * @param string  $match
	 * @param string  $side
	 * @param boolean $escape
	 * @param boolean $insensitiveSearch IF true, will force a case-insensitive search
	 *
	 * @return BaseBuilder
	 */
	public function orLike($field, string $match = '', string $side = 'both', bool $escape = null, bool $insensitiveSearch = false)
	{
		return $this->_like($field, $match, 'OR ', $side, '', $escape, $insensitiveSearch);
	}

	//--------------------------------------------------------------------

	/**
	 * OR NOT LIKE
	 *
	 * Generates a NOT LIKE portion of the query.
	 * Separates multiple calls with 'OR'.
	 *
	 * @param mixed   $field
	 * @param string  $match
	 * @param string  $side
	 * @param boolean $escape
	 * @param boolean $insensitiveSearch IF true, will force a case-insensitive search
	 *
	 * @return BaseBuilder
	 */
	public function orNotLike($field, string $match = '', string $side = 'both', bool $escape = null, bool $insensitiveSearch = false)
	{
		return $this->_like($field, $match, 'OR ', $side, 'NOT', $escape, $insensitiveSearch);
	}

	//--------------------------------------------------------------------

	/**
	 * Internal LIKE
	 *
	 * @used-by like()
	 * @used-by orLike()
	 * @used-by notLike()
	 * @used-by orNotLike()
	 *
	 * @param mixed   $field
	 * @param string  $match
	 * @param string  $type
	 * @param string  $side
	 * @param string  $not
	 * @param boolean $escape
	 * @param boolean $insensitiveSearch IF true, will force a case-insensitive search
	 *
	 * @return BaseBuilder
	 */
	protected function _like($field, string $match = '', string $type = 'AND ', string $side = 'both', string $not = '', bool $escape = null, bool $insensitiveSearch = false)
	{
		if (! is_array($field))
		{
			$field = [$field => $match];
		}

		$escape = is_bool($escape) ? $escape : $this->db->protectIdentifiers;

		// lowercase $side in case somebody writes e.g. 'BEFORE' instead of 'before' (doh)
		$side = strtolower($side);

		foreach ($field as $k => $v)
		{
			$prefix = empty($this->QBWhere) ? $this->groupGetType('') : $this->groupGetType($type);

			if ($insensitiveSearch === true)
			{
				$v = strtolower($v);
			}

			if ($side === 'none')
			{
				$bind = $this->setBind($k, $v, $escape);
			}
			elseif ($side === 'before')
			{
				$bind = $this->setBind($k, "%$v", $escape);
			}
			elseif ($side === 'after')
			{
				$bind = $this->setBind($k, "$v%", $escape);
			}
			else
			{
				$bind = $this->setBind($k, "%$v%", $escape);
			}

			$like_statement = $this->_like_statement($prefix, $k, $not, $bind, $insensitiveSearch);

			// some platforms require an escape sequence definition for LIKE wildcards
			if ($escape === true && $this->db->likeEscapeStr !== '')
			{
				$like_statement .= sprintf($this->db->likeEscapeStr, $this->db->likeEscapeChar);
			}

			$this->QBWhere[] = [
				'condition' => $like_statement,
				'escape'    => $escape,
			];
		}

		return $this;
	}

	//--------------------------------------------------------------------

	/**
	 * Platform independent LIKE statement builder.
	 *
	 * @param string  $prefix
	 * @param string  $column
	 * @param string  $not
	 * @param string  $bind
	 * @param boolean $insensitiveSearch
	 *
	 * @return string     $like_statement
	 */
	protected function _like_statement(string $prefix = null, string $column, string $not = null, string $bind, bool $insensitiveSearch = false): string
	{
		$like_statement = "{$prefix} {$column} {$not} LIKE :{$bind}:";

		if ($insensitiveSearch === true)
		{
			$like_statement = "{$prefix} LOWER({$column}) {$not} LIKE :{$bind}:";
		}

		return $like_statement;
	}

	//--------------------------------------------------------------------

	/**
	 * Starts a query group.
	 *
	 * @param string $not  (Internal use only)
	 * @param string $type (Internal use only)
	 *
	 * @return BaseBuilder
	 */
	public function groupStart(string $not = '', string $type = 'AND ')
	{
		$type = $this->groupGetType($type);

		$this->QBWhereGroupStarted = true;
		$prefix                    = empty($this->QBWhere) ? '' : $type;
		$where                     = [
			'condition' => $prefix . $not . str_repeat(' ', ++ $this->QBWhereGroupCount) . ' (',
			'escape'    => false,
		];

		$this->QBWhere[] = $where;

		return $this;
	}

	//--------------------------------------------------------------------

	/**
	 * Starts a query group, but ORs the group
	 *
	 * @return BaseBuilder
	 */
	public function orGroupStart()
	{
		return $this->groupStart('', 'OR ');
	}

	//--------------------------------------------------------------------

	/**
	 * Starts a query group, but NOTs the group
	 *
	 * @return BaseBuilder
	 */
	public function notGroupStart()
	{
		return $this->groupStart('NOT ', 'AND ');
	}

	//--------------------------------------------------------------------

	/**
	 * Starts a query group, but OR NOTs the group
	 *
	 * @return BaseBuilder
	 */
	public function orNotGroupStart()
	{
		return $this->groupStart('NOT ', 'OR ');
	}

	//--------------------------------------------------------------------

	/**
	 * Ends a query group
	 *
	 * @return BaseBuilder
	 */
	public function groupEnd()
	{
		$this->QBWhereGroupStarted = false;
		$where                     = [
			'condition' => str_repeat(' ', $this->QBWhereGroupCount -- ) . ')',
			'escape'    => false,
		];

		$this->QBWhere[] = $where;

		return $this;
	}

	//--------------------------------------------------------------------

	/**
	 * Group_get_type
	 *
	 * @used-by groupStart()
	 * @used-by _like()
	 * @used-by whereHaving()
	 * @used-by _whereIn()
	 *
	 * @param string $type
	 *
	 * @return string
	 */
	protected function groupGetType(string $type): string
	{
		if ($this->QBWhereGroupStarted)
		{
			$type                      = '';
			$this->QBWhereGroupStarted = false;
		}

		return $type;
	}

	//--------------------------------------------------------------------

	/**
	 * GROUP BY
	 *
	 * @param string|array $by
	 * @param boolean      $escape
	 *
	 * @return BaseBuilder
	 */
	public function groupBy($by, bool $escape = null)
	{
		is_bool($escape) || $escape = $this->db->protectIdentifiers;

		if (is_string($by))
		{
			$by = ($escape === true) ? explode(',', $by) : [$by];
		}

		foreach ($by as $val)
		{
			$val = trim($val);

			if ($val !== '')
			{
				$val = [
					'field'  => $val,
					'escape' => $escape,
				];

				$this->QBGroupBy[] = $val;
			}
		}

		return $this;
	}

	//--------------------------------------------------------------------

	/**
	 * HAVING
	 *
	 * Separates multiple calls with 'AND'.
	 *
	 * @param string|array $key
	 * @param mixed        $value
	 * @param boolean      $escape
	 *
	 * @return BaseBuilder
	 */
	public function having($key, $value = null, bool $escape = null)
	{
		return $this->whereHaving('QBHaving', $key, $value, 'AND ', $escape);
	}

	//--------------------------------------------------------------------

	/**
	 * OR HAVING
	 *
	 * Separates multiple calls with 'OR'.
	 *
	 * @param string|array $key
	 * @param mixed        $value
	 * @param boolean      $escape
	 *
	 * @return BaseBuilder
	 */
	public function orHaving($key, $value = null, bool $escape = null)
	{
		return $this->whereHaving('QBHaving', $key, $value, 'OR ', $escape);
	}

	//--------------------------------------------------------------------

	/**
	 * ORDER BY
	 *
	 * @param string  $orderBy
	 * @param string  $direction ASC, DESC or RANDOM
	 * @param boolean $escape
	 *
	 * @return BaseBuilder
	 */
	public function orderBy(string $orderBy, string $direction = '', bool $escape = null)
	{
		$direction = strtoupper(trim($direction));

		if ($direction === 'RANDOM')
		{
			$direction = '';

			// Do we have a seed value?
			$orderBy = ctype_digit((string) $orderBy) ? sprintf($this->randomKeyword[1], $orderBy) : $this->randomKeyword[0];
		}
		elseif (empty($orderBy))
		{
			return $this;
		}
		elseif ($direction !== '')
		{
			$direction = in_array($direction, ['ASC', 'DESC'], true) ? ' ' . $direction : '';
		}

		is_bool($escape) || $escape = $this->db->protectIdentifiers;

		if ($escape === false)
		{
			$qb_orderBy[] = [
				'field'     => $orderBy,
				'direction' => $direction,
				'escape'    => false,
			];
		}
		else
		{
			$qb_orderBy = [];
			foreach (explode(',', $orderBy) as $field)
			{
				$qb_orderBy[] = ($direction === '' && preg_match('/\s+(ASC|DESC)$/i', rtrim($field), $match, PREG_OFFSET_CAPTURE))
					?
					[
						'field'     => ltrim(substr($field, 0, $match[0][1])),
						'direction' => ' ' . $match[1][0],
						'escape'    => true,
					]
					:
					[
						'field'     => trim($field),
						'direction' => $direction,
						'escape'    => true,
					];
			}
		}

		$this->QBOrderBy = array_merge($this->QBOrderBy, $qb_orderBy);

		return $this;
	}

	//--------------------------------------------------------------------

	/**
	 * LIMIT
	 *
	 * @param integer $value  LIMIT value
	 * @param integer $offset OFFSET value
	 *
	 * @return BaseBuilder
	 */
	public function limit(int $value = null, ?int $offset = 0)
	{
		if (! is_null($value))
		{
			$this->QBLimit = $value;
		}

		if (! empty($offset))
		{
			$this->QBOffset = $offset;
		}

		return $this;
	}

	//--------------------------------------------------------------------

	/**
	 * Sets the OFFSET value
	 *
	 * @param integer $offset OFFSET value
	 *
	 * @return BaseBuilder
	 */
	public function offset(int $offset)
	{
		if (! empty($offset))
		{
			$this->QBOffset = (int) $offset;
		}

		return $this;
	}

	//--------------------------------------------------------------------

	/**
	 * LIMIT string
	 *
	 * Generates a platform-specific LIMIT clause.
	 *
	 * @param string $sql SQL Query
	 *
	 * @return string
	 */
	protected function _limit(string $sql): string
	{
		return $sql . ' LIMIT ' . ($this->QBOffset ? $this->QBOffset . ', ' : '') . $this->QBLimit;
	}

	//--------------------------------------------------------------------

	/**
	 * The "set" function.
	 *
	 * Allows key/value pairs to be set for insert(), update() or replace().
	 *
	 * @param string|array|object $key    Field name, or an array of field/value pairs
	 * @param string              $value  Field value, if $key is a single field
	 * @param boolean             $escape Whether to escape values and identifiers
	 *
	 * @return BaseBuilder
	 */
	public function set($key, ?string $value = '', bool $escape = null)
	{
		$key = $this->objectToArray($key);

		if (! is_array($key))
		{
			$key = [$key => $value];
		}

		$escape = is_bool($escape) ? $escape : $this->db->protectIdentifiers;

		foreach ($key as $k => $v)
		{
			if ($escape)
			{
				$bind                                                           = $this->setBind($k, $v, $escape);
				$this->QBSet[$this->db->protectIdentifiers($k, false, $escape)] = ":$bind:";
			}
			else
			{
				$this->QBSet[$this->db->protectIdentifiers($k, false, $escape)] = $v;
			}
		}

		return $this;
	}

	//--------------------------------------------------------------------

	/**
	 * Returns the previously set() data, alternatively resetting it
	 * if needed.
	 *
	 * @param boolean $clean
	 *
	 * @return array
	 */
	public function getSetData(bool $clean = false): array
	{
		$data = $this->QBSet;

		if ($clean)
		{
			$this->QBSet = [];
		}

		return $data;
	}

	//--------------------------------------------------------------------

	/**
	 * Get SELECT query string
	 *
	 * Compiles a SELECT query string and returns the sql.
	 *
	 * @param boolean $reset TRUE: resets QB values; FALSE: leave QB values alone
	 *
	 * @return string
	 */
	public function getCompiledSelect(bool $reset = true): string
	{
		$select = $this->compileSelect();

		if ($reset === true)
		{
			$this->resetSelect();
		}

		return $this->compileFinalQuery($select);
	}

	//--------------------------------------------------------------------

	/**
	 * Returns a finalized, compiled query string with the bindings
	 * inserted and prefixes swapped out.
	 *
	 * @param string $sql
	 *
	 * @return string
	 */
	protected function compileFinalQuery(string $sql): string
	{
		$query = new Query($this->db);
		$query->setQuery($sql, $this->binds, false);

		if (! empty($this->db->swapPre) && ! empty($this->db->DBPrefix))
		{
			$query->swapPrefix($this->db->DBPrefix, $this->db->swapPre);
		}

		return $query->getQuery();
	}

	/**
	 * Get
	 *
	 * Compiles the select statement based on the other functions called
	 * and runs the query
	 *
	 * @param integer $limit     The limit clause
	 * @param integer $offset    The offset clause
	 * @param boolean $returnSQL If true, returns the generate SQL, otherwise executes the query.
	 * @param boolean $reset     Are we want to clear query builder values?
	 *
	 * @return ResultInterface
	 */
	public function get(int $limit = null, int $offset = 0, bool $returnSQL = false, bool $reset = true)
	{
		if (! is_null($limit))
		{
			$this->limit($limit, $offset);
		}

		$result = $returnSQL
			? $this->getCompiledSelect($reset)
			: $this->db->query($this->compileSelect(), $this->binds, false);

		if ($reset === true)
		{
			$this->resetSelect();

			// Clear our binds so we don't eat up memory
			$this->binds = [];
		}

		return $result;
	}

	//--------------------------------------------------------------------

	/**
	 * "Count All" query
	 *
	 * Generates a platform-specific query string that counts all records in
	 * the specified database
	 *
	 * @param boolean $reset Are we want to clear query builder values?
	 * @param boolean $test  Are we running automated tests?
	 *
	 * @return integer|string when $test = true
	 */
	public function countAll(bool $reset = true, bool $test = false)
	{
		$table = $this->QBFrom[0];

		$sql = $this->countString . $this->db->escapeIdentifiers('numrows') . ' FROM ' .
				$this->db->protectIdentifiers($table, true, null, false);

		if ($test)
		{
			return $sql;
		}

		$query = $this->db->query($sql, null, false);
		if (empty($query->getResult()))
		{
			return 0;
		}

		$query = $query->getRow();

		if ($reset === true)
		{
			$this->resetSelect();
		}

		return (int) $query->numrows;
	}

	//--------------------------------------------------------------------

	/**
	 * "Count All Results" query
	 *
	 * Generates a platform-specific query string that counts all records
	 * returned by an Query Builder query.
	 *
	 * @param boolean $reset
	 * @param boolean $test  The reset clause
	 *
	 * @return integer|string when $test = true
	 */
	public function countAllResults(bool $reset = true, bool $test = false)
	{
		// ORDER BY usage is often problematic here (most notably
		// on Microsoft SQL Server) and ultimately unnecessary
		// for selecting COUNT(*) ...
		$orderBy = [];
		if (! empty($this->QBOrderBy))
		{
			$orderBy         = $this->QBOrderBy;
			$this->QBOrderBy = null;
		}

		// We cannot use a LIMIT when getting the single row COUNT(*) result
		$limit         = $this->QBLimit;
		$this->QBLimit = false;

		$sql = ($this->QBDistinct === true)
			?
			$this->countString . $this->db->protectIdentifiers('numrows') . "\nFROM (\n" . $this->compileSelect() . "\n) CI_count_all_results"
			:
			$this->compileSelect($this->countString . $this->db->protectIdentifiers('numrows'));

		if ($test)
		{
			return $sql;
		}

		$result = $this->db->query($sql, $this->binds, false);

		if ($reset === true)
		{
			$this->resetSelect();
		}
		// If we've previously reset the QBOrderBy values, get them back
		elseif (! isset($this->QBOrderBy))
		{
			$this->QBOrderBy = $orderBy ?? [];
		}

		// Restore the LIMIT setting
		$this->QBLimit = $limit;

		$row = (! $result instanceof ResultInterface)
			? null
			: $result->getRow();

		if (empty($row))
		{
			return 0;
		}

		return (int) $row->numrows;
	}

	//--------------------------------------------------------------------
	/**
	 * Get compiled 'where' condition string
	 *
	 * Compiles the set conditions and returns the sql statement
	 *
	 * @return string
	 */
	public function getCompiledQBWhere()
	{
		return $this->QBWhere;
	}
	//--------------------------------------------------------------------

	/**
	 * Get_Where
	 *
	 * Allows the where clause, limit and offset to be added directly
	 *
	 * @param string|array $where
	 * @param integer      $limit
	 * @param integer      $offset
	 *
	 * @return ResultInterface
	 */
	public function getWhere($where = null, int $limit = null, int $offset = null)
	{
		if ($where !== null)
		{
			$this->where($where);
		}

		if (! empty($limit))
		{
			$this->limit($limit, $offset);
		}

		$result = $this->db->query($this->compileSelect(), $this->binds, false);
		$this->resetSelect();

		return $result;
	}

	//--------------------------------------------------------------------

	/**
	 * Insert_Batch
	 *
	 * Compiles batch insert strings and runs the queries
	 *
	 * @param array   $set       An associative array of insert values
	 * @param boolean $escape    Whether to escape values and identifiers
	 *
	 * @param integer $batchSize
	 * @param boolean $testing
	 *
	 * @return integer Number of rows inserted or FALSE on failure
	 * @throws DatabaseException
	 */
	public function insertBatch(array $set = null, bool $escape = null, int $batchSize = 100, bool $testing = false)
	{
		if ($set === null)
		{
			if (empty($this->QBSet))
			{
				if (CI_DEBUG)
				{
					throw new DatabaseException('You must use the "set" method to update an entry.');
				}

				return false;
			}
		}
		else
		{
			if (empty($set))
			{
				if (CI_DEBUG)
				{
					throw new DatabaseException('insertBatch() called with no data');
				}

				return false;
			}

			$this->setInsertBatch($set, '', $escape);
		}

		$table = $this->QBFrom[0];

		// Batch this baby
		$affected_rows = 0;
		for ($i = 0, $total = count($this->QBSet); $i < $total; $i += $batchSize)
		{
			$sql = $this->_insertBatch($this->db->protectIdentifiers($table, true, $escape, false), $this->QBKeys, array_slice($this->QBSet, $i, $batchSize));

			if ($testing)
			{
				++ $affected_rows;
			}
			else
			{
				$this->db->query($sql, $this->binds, false);
				$affected_rows += $this->db->affectedRows();
			}
		}

		if (! $testing)
		{
			$this->resetWrite();
		}

		return $affected_rows;
	}

	//--------------------------------------------------------------------

	/**
	 * Insert batch statement
	 *
	 * Generates a platform-specific insert string from the supplied data.
	 *
	 * @param string $table  Table name
	 * @param array  $keys   INSERT keys
	 * @param array  $values INSERT values
	 *
	 * @return string
	 */
	protected function _insertBatch(string $table, array $keys, array $values): string
	{
		return 'INSERT INTO ' . $table . ' (' . implode(', ', $keys) . ') VALUES ' . implode(', ', $values);
	}

	//--------------------------------------------------------------------

	/**
	 * The "setInsertBatch" function.  Allows key/value pairs to be set for batch inserts
	 *
	 * @param mixed   $key
	 * @param string  $value
	 * @param boolean $escape
	 *
	 * @return BaseBuilder|null
	 */
	public function setInsertBatch($key, string $value = '', bool $escape = null)
	{
		$key = $this->batchObjectToArray($key);

		if (! is_array($key))
		{
			$key = [$key => $value];
		}

		$escape = is_bool($escape) ? $escape : $this->db->protectIdentifiers;

		$keys = array_keys($this->objectToArray(current($key)));
		sort($keys);

		foreach ($key as $row)
		{
			$row = $this->objectToArray($row);
			if (count(array_diff($keys, array_keys($row))) > 0 || count(array_diff(array_keys($row), $keys)) > 0)
			{
				// batch function above returns an error on an empty array
				$this->QBSet[] = [];

				return null;
			}

			ksort($row); // puts $row in the same order as our keys

			$clean = [];
			foreach ($row as $k => $value)
			{
				$clean[] = ':' . $this->setBind($k, $value, $escape) . ':';
			}

			$row = $clean;

			$this->QBSet[] = '(' . implode(',', $row) . ')';
		}

		foreach ($keys as $k)
		{
			$this->QBKeys[] = $this->db->protectIdentifiers($k, false, $escape);
		}

		return $this;
	}

	//--------------------------------------------------------------------

	/**
	 * Get INSERT query string
	 *
	 * Compiles an insert query and returns the sql
	 *
	 * @param boolean $reset TRUE: reset QB values; FALSE: leave QB values alone
	 *
	 * @return string
	 */
	public function getCompiledInsert(bool $reset = true): string
	{
		if ($this->validateInsert() === false)
		{
			return false;
		}

		$sql = $this->_insert(
				$this->db->protectIdentifiers(
						$this->QBFrom[0], true, null, false
				), array_keys($this->QBSet), array_values($this->QBSet)
		);

		if ($reset === true)
		{
			$this->resetWrite();
		}

		return $this->compileFinalQuery($sql);
	}

	//--------------------------------------------------------------------

	/**
	 * Insert
	 *
	 * Compiles an insert string and runs the query
	 *
	 * @param array   $set    An associative array of insert values
	 * @param boolean $escape Whether to escape values and identifiers
	 * @param boolean $test   Used when running tests
	 *
	 * @return BaseResult|Query|false
	 */
	public function insert(array $set = null, bool $escape = null, bool $test = false)
	{
		if ($set !== null)
		{
			$this->set($set, '', $escape);
		}

		if ($this->validateInsert() === false)
		{
			return false;
		}

		$sql = $this->_insert(
				$this->db->protectIdentifiers(
						$this->QBFrom[0], true, $escape, false
				), array_keys($this->QBSet), array_values($this->QBSet)
		);

		if ($test === false)
		{
			$this->resetWrite();

			$result = $this->db->query($sql, $this->binds, false);

			// Clear our binds so we don't eat up memory
			$this->binds = [];

			return $result;
		}

		return false;
	}

	//--------------------------------------------------------------------

	/**
	 * Validate Insert
	 *
	 * This method is used by both insert() and getCompiledInsert() to
	 * validate that the there data is actually being set and that table
	 * has been chosen to be inserted into.
	 *
	 * @return boolean
	 * @throws DatabaseException
	 */
	protected function validateInsert(): bool
	{
		if (empty($this->QBSet))
		{
			if (CI_DEBUG)
			{
				throw new DatabaseException('You must use the "set" method to update an entry.');
			}

			return false;
		}

		return true;
	}

	//--------------------------------------------------------------------

	/**
	 * Insert statement
	 *
	 * Generates a platform-specific insert string from the supplied data
	 *
	 * @param string $table         The table name
	 * @param array  $keys          The insert keys
	 * @param array  $unescapedKeys The insert values
	 *
	 * @return string
	 */
	protected function _insert(string $table, array $keys, array $unescapedKeys): string
	{
		return 'INSERT INTO ' . $table . ' (' . implode(', ', $keys) . ') VALUES (' . implode(', ', $unescapedKeys) . ')';
	}

	//--------------------------------------------------------------------

	/**
	 * Replace
	 *
	 * Compiles an replace into string and runs the query
	 *
	 * @param array   $set       An associative array of insert values
	 * @param boolean $returnSQL
	 *
	 * @return BaseResult|Query|string|false
	 * @throws DatabaseException
	 */
	public function replace(array $set = null, bool $returnSQL = false)
	{
		if ($set !== null)
		{
			$this->set($set);
		}

		if (empty($this->QBSet))
		{
			if (CI_DEBUG)
			{
				throw new DatabaseException('You must use the "set" method to update an entry.');
			}
			return false;
		}

		$table = $this->QBFrom[0];

		$sql = $this->_replace($table, array_keys($this->QBSet), array_values($this->QBSet));

		$this->resetWrite();

		return $returnSQL ? $sql : $this->db->query($sql, $this->binds, false);
	}

	//--------------------------------------------------------------------

	/**
	 * Replace statement
	 *
	 * Generates a platform-specific replace string from the supplied data
	 *
	 * @param string $table  The table name
	 * @param array  $keys   The insert keys
	 * @param array  $values The insert values
	 *
	 * @return string
	 */
	protected function _replace(string $table, array $keys, array $values): string
	{
		return 'REPLACE INTO ' . $table . ' (' . implode(', ', $keys) . ') VALUES (' . implode(', ', $values) . ')';
	}

	//--------------------------------------------------------------------

	/**
	 * FROM tables
	 *
	 * Groups tables in FROM clauses if needed, so there is no confusion
	 * about operator precedence.
	 *
	 * Note: This is only used (and overridden) by MySQL and CUBRID.
	 *
	 * @return string
	 */
	protected function _fromTables(): string
	{
		return implode(', ', $this->QBFrom);
	}

	//--------------------------------------------------------------------

	/**
	 * Get UPDATE query string
	 *
	 * Compiles an update query and returns the sql
	 *
	 * @param boolean $reset TRUE: reset QB values; FALSE: leave QB values alone
	 *
	 * @return string
	 */
	public function getCompiledUpdate(bool $reset = true): string
	{
		if ($this->validateUpdate() === false)
		{
			return false;
		}

		$sql = $this->_update($this->QBFrom[0], $this->QBSet);

		if ($reset === true)
		{
			$this->resetWrite();
		}

		return $this->compileFinalQuery($sql);
	}

	//--------------------------------------------------------------------

	/**
	 * UPDATE
	 *
	 * Compiles an update string and runs the query.
	 *
	 * @param array   $set   An associative array of update values
	 * @param mixed   $where
	 * @param integer $limit
	 * @param boolean $test  Are we testing the code?
	 *
	 * @return boolean    TRUE on success, FALSE on failure
	 */
	public function update(array $set = null, $where = null, int $limit = null, bool $test = false): bool
	{
		if ($set !== null)
		{
			$this->set($set);
		}

		if ($this->validateUpdate() === false)
		{
			return false;
		}

		if ($where !== null)
		{
			$this->where($where);
		}

		if (! empty($limit))
		{
			if (! $this->canLimitWhereUpdates)
			{
				throw new DatabaseException('This driver does not allow LIMITs on UPDATE queries using WHERE.');
			}

			$this->limit($limit);
		}

		$sql = $this->_update($this->QBFrom[0], $this->QBSet);

		if (! $test)
		{
			$this->resetWrite();

			if ($this->db->query($sql, $this->binds, false))
			{
				// Clear our binds so we don't eat up memory
				$this->binds = [];

				return true;
			}

			return false;
		}

		return true;
	}

	//--------------------------------------------------------------------

	/**
	 * Update statement
	 *
	 * Generates a platform-specific update string from the supplied data
	 *
	 * @param string $table  the Table name
	 * @param array  $values the Update data
	 *
	 * @return string
	 */
	protected function _update(string $table, array $values): string
	{
		$valstr = [];

		foreach ($values as $key => $val)
		{
			$valstr[] = $key . ' = ' . $val;
		}

		return 'UPDATE ' . $table . ' SET ' . implode(', ', $valstr)
				. $this->compileWhereHaving('QBWhere')
				. $this->compileOrderBy()
				. ($this->QBLimit ? $this->_limit(' ') : '');
	}

	//--------------------------------------------------------------------

	/**
	 * Validate Update
	 *
	 * This method is used by both update() and getCompiledUpdate() to
	 * validate that data is actually being set and that a table has been
	 * chosen to be update.
	 *
	 * @return boolean
	 * @throws \CodeIgniter\Database\Exceptions\DatabaseException
	 */
	protected function validateUpdate(): bool
	{
		if (empty($this->QBSet))
		{
			if (CI_DEBUG)
			{
				throw new DatabaseException('You must use the "set" method to update an entry.');
			}

			return false;
		}

		return true;
	}

	//--------------------------------------------------------------------

	/**
	 * Update_Batch
	 *
	 * Compiles an update string and runs the query
	 *
	 * @param array   $set       An associative array of update values
	 * @param string  $index     The where key
	 * @param integer $batchSize The size of the batch to run
	 * @param boolean $returnSQL True means SQL is returned, false will execute the query
	 *
	 * @return mixed    Number of rows affected, SQL string, or FALSE on failure
	 * @throws \CodeIgniter\Database\Exceptions\DatabaseException
	 */
	public function updateBatch(array $set = null, string $index = null, int $batchSize = 100, bool $returnSQL = false)
	{
		if ($index === null)
		{
			if (CI_DEBUG)
			{
				throw new DatabaseException('You must specify an index to match on for batch updates.');
			}

			return false;
		}

		if ($set === null)
		{
			if (empty($this->QBSet))
			{
				if (CI_DEBUG)
				{
					throw new DatabaseException('You must use the "set" method to update an entry.');
				}
				return false;
			}
		}
		else
		{
			if (empty($set))
			{
				if (CI_DEBUG)
				{
					throw new DatabaseException('updateBatch() called with no data');
				}
				return false;
			}

			$this->setUpdateBatch($set, $index);
		}

		$table = $this->QBFrom[0];

		// Batch this baby
		$affected_rows = 0;
		$savedSQL      = [];
		for ($i = 0, $total = count($this->QBSet); $i < $total; $i += $batchSize)
		{
			$sql = $this->_updateBatch($table, array_slice($this->QBSet, $i, $batchSize), $this->db->protectIdentifiers($index)
			);

			if ($returnSQL)
			{
				$savedSQL[] = $sql;
			}
			else
			{
				$this->db->query($sql, $this->binds, false);
				$affected_rows += $this->db->affectedRows();
			}

			$this->QBWhere = [];
		}

		$this->resetWrite();

		return $returnSQL ? $savedSQL : $affected_rows;
	}

	//--------------------------------------------------------------------

	/**
	 * Update_Batch statement
	 *
	 * Generates a platform-specific batch update string from the supplied data
	 *
	 * @param string $table  Table name
	 * @param array  $values Update data
	 * @param string $index  WHERE key
	 *
	 * @return string
	 */
	protected function _updateBatch(string $table, array $values, string $index): string
	{
		$ids   = [];
		$final = [];
		foreach ($values as $key => $val)
		{
			$ids[] = $val[$index];

			foreach (array_keys($val) as $field)
			{
				if ($field !== $index)
				{
					$final[$field][] = 'WHEN ' . $index . ' = ' . $val[$index] . ' THEN ' . $val[$field];
				}
			}
		}

		$cases = '';
		foreach ($final as $k => $v)
		{
			$cases .= $k . " = CASE \n"
					. implode("\n", $v) . "\n"
					. 'ELSE ' . $k . ' END, ';
		}

		$this->where($index . ' IN(' . implode(',', $ids) . ')', null, false);

		return 'UPDATE ' . $table . ' SET ' . substr($cases, 0, -2) . $this->compileWhereHaving('QBWhere');
	}

	//--------------------------------------------------------------------

	/**
	 * The "setUpdateBatch" function.  Allows key/value pairs to be set for batch updating
	 *
	 * @param array|object $key
	 * @param string       $index
	 * @param boolean      $escape
	 *
	 * @return BaseBuilder|null
	 * @throws \CodeIgniter\Database\Exceptions\DatabaseException
	 */
	public function setUpdateBatch($key, string $index = '', bool $escape = null)
	{
		$key = $this->batchObjectToArray($key);

		if (! is_array($key))
		{
			return null;
		}

		is_bool($escape) || $escape = $this->db->protectIdentifiers;

		foreach ($key as $k => $v)
		{
			$index_set = false;
			$clean     = [];
			foreach ($v as $k2 => $v2)
			{
				if ($k2 === $index)
				{
					$index_set = true;
				}

				$bind = $this->setBind($k2, $v2, $escape);

				$clean[$this->db->protectIdentifiers($k2, false, $escape)] = ":$bind:";
			}

			if ($index_set === false)
			{
				throw new DatabaseException('One or more rows submitted for batch updating is missing the specified index.');
			}

			$this->QBSet[] = $clean;
		}

		return $this;
	}

	//--------------------------------------------------------------------

	/**
	 * Empty Table
	 *
	 * Compiles a delete string and runs "DELETE FROM table"
	 *
	 * @param  boolean $test
	 * @return boolean    TRUE on success, FALSE on failure
	 */
	public function emptyTable(bool $test = false)
	{
		$table = $this->QBFrom[0];

		$sql = $this->_delete($table);

		if ($test)
		{
			return $sql;
		}

		$this->resetWrite();

		return $this->db->query($sql, null, false);
	}

	//--------------------------------------------------------------------

	/**
	 * Truncate
	 *
	 * Compiles a truncate string and runs the query
	 * If the database does not support the truncate() command
	 * This function maps to "DELETE FROM table"
	 *
	 * @param boolean $test Whether we're in test mode or not.
	 *
	 * @return boolean    TRUE on success, FALSE on failure
	 */
	public function truncate(bool $test = false)
	{
		$table = $this->QBFrom[0];

		$sql = $this->_truncate($table);

		if ($test === true)
		{
			return $sql;
		}

		$this->resetWrite();

		return $this->db->query($sql, null, false);
	}

	//--------------------------------------------------------------------

	/**
	 * Truncate statement
	 *
	 * Generates a platform-specific truncate string from the supplied data
	 *
	 * If the database does not support the truncate() command,
	 * then this method maps to 'DELETE FROM table'
	 *
	 * @param string $table The table name
	 *
	 * @return string
	 */
	protected function _truncate(string $table): string
	{
		return 'TRUNCATE ' . $table;
	}

	//--------------------------------------------------------------------

	/**
	 * Get DELETE query string
	 *
	 * Compiles a delete query string and returns the sql
	 *
	 * @param boolean $reset TRUE: reset QB values; FALSE: leave QB values alone
	 *
	 * @return string
	 */
	public function getCompiledDelete(bool $reset = true): string
	{
		$table = $this->QBFrom[0];

		$sql = $this->delete($table, '', $reset, true);

		return $this->compileFinalQuery($sql);
	}

	//--------------------------------------------------------------------

	/**
	 * Delete
	 *
	 * Compiles a delete string and runs the query
	 *
	 * @param mixed   $where      The where clause
	 * @param integer $limit      The limit clause
	 * @param boolean $reset_data
	 * @param boolean $returnSQL
	 *
	 * @return mixed
	 * @throws \CodeIgniter\Database\Exceptions\DatabaseException
	 */
	public function delete($where = '', int $limit = null, bool $reset_data = true, bool $returnSQL = false)
	{
		$table = $this->db->protectIdentifiers($this->QBFrom[0], true, null, false);

		if ($where !== '')
		{
			$this->where($where);
		}

		if (empty($this->QBWhere))
		{
			if (CI_DEBUG)
			{
				throw new DatabaseException('Deletes are not allowed unless they contain a "where" or "like" clause.');
			}

			return false;
		}

		$sql = $this->_delete($table);

		if (! empty($limit))
		{
			$this->QBLimit = $limit;
		}

		if (! empty($this->QBLimit))
		{
			if (! $this->canLimitDeletes)
			{
				throw new DatabaseException('SQLite3 does not allow LIMITs on DELETE queries.');
			}

			$sql = $this->_limit($sql);
		}

		if ($reset_data)
		{
			$this->resetWrite();
		}

		return ($returnSQL === true) ? $sql : $this->db->query($sql, $this->binds, false);
	}

	//--------------------------------------------------------------------

	/**
	 * Increments a numeric column by the specified value.
	 *
	 * @param string  $column
	 * @param integer $value
	 *
	 * @return boolean
	 */
	public function increment(string $column, int $value = 1)
	{
		$column = $this->db->protectIdentifiers($column);

		$sql = $this->_update($this->QBFrom[0], [$column => "{$column} + {$value}"]);

		return $this->db->query($sql, $this->binds, false);
	}

	//--------------------------------------------------------------------

	/**
	 * Decrements a numeric column by the specified value.
	 *
	 * @param string  $column
	 * @param integer $value
	 *
	 * @return boolean
	 */
	public function decrement(string $column, int $value = 1)
	{
		$column = $this->db->protectIdentifiers($column);

		$sql = $this->_update($this->QBFrom[0], [$column => "{$column}-{$value}"]);

		return $this->db->query($sql, $this->binds, false);
	}

	//--------------------------------------------------------------------

	/**
	 * Delete statement
	 *
	 * Generates a platform-specific delete string from the supplied data
	 *
	 * @param string $table The table name
	 *
	 * @return string
	 */
	protected function _delete(string $table): string
	{
		return 'DELETE FROM ' . $table . $this->compileWhereHaving('QBWhere')
				. ($this->QBLimit ? ' LIMIT ' . $this->QBLimit : '');
	}

	//--------------------------------------------------------------------

	/**
	 * Track Aliases
	 *
	 * Used to track SQL statements written with aliased tables.
	 *
	 * @param string|array $table The table to inspect
	 *
	 * @return string|void
	 */
	protected function trackAliases($table)
	{
		if (is_array($table))
		{
			foreach ($table as $t)
			{
				$this->trackAliases($t);
			}
			return;
		}

		// Does the string contain a comma?  If so, we need to separate
		// the string into discreet statements
		if (strpos($table, ',') !== false)
		{
			return $this->trackAliases(explode(',', $table));
		}

		// if a table alias is used we can recognize it by a space
		if (strpos($table, ' ') !== false)
		{
			// if the alias is written with the AS keyword, remove it
			$table = preg_replace('/\s+AS\s+/i', ' ', $table);

			// Grab the alias
			$table = trim(strrchr($table, ' '));

			// Store the alias, if it doesn't already exist
			$this->db->addTableAlias($table);
		}
	}

	//--------------------------------------------------------------------

	/**
	 * Compile the SELECT statement
	 *
	 * Generates a query string based on which functions were used.
	 * Should not be called directly.
	 *
	 * @param mixed $select_override
	 *
	 * @return string
	 */
	protected function compileSelect($select_override = false): string
	{
		// Write the "select" portion of the query
		if ($select_override !== false)
		{
			$sql = $select_override;
		}
		else
		{
			$sql = ( ! $this->QBDistinct) ? 'SELECT ' : 'SELECT DISTINCT ';

			if (empty($this->QBSelect))
			{
				$sql .= '*';
			}
			else
			{
				// Cycle through the "select" portion of the query and prep each column name.
				// The reason we protect identifiers here rather than in the select() function
				// is because until the user calls the from() function we don't know if there are aliases
				foreach ($this->QBSelect as $key => $val)
				{
					$no_escape            = $this->QBNoEscape[$key] ?? null;
					$this->QBSelect[$key] = $this->db->protectIdentifiers($val, false, $no_escape);
				}

				$sql .= implode(', ', $this->QBSelect);
			}
		}

		// Write the "FROM" portion of the query
		if (! empty($this->QBFrom))
		{
			$sql .= "\nFROM " . $this->_fromTables();
		}

		// Write the "JOIN" portion of the query
		if (! empty($this->QBJoin))
		{
			$sql .= "\n" . implode("\n", $this->QBJoin);
		}

		$sql .= $this->compileWhereHaving('QBWhere')
				. $this->compileGroupBy()
				. $this->compileWhereHaving('QBHaving')
				. $this->compileOrderBy(); // ORDER BY
		// LIMIT
		if ($this->QBLimit)
		{
			return $this->_limit($sql . "\n");
		}

		return $sql;
	}

	//--------------------------------------------------------------------

	/**
	 * Compile WHERE, HAVING statements
	 *
	 * Escapes identifiers in WHERE and HAVING statements at execution time.
	 *
	 * Required so that aliases are tracked properly, regardless of whether
	 * where(), orWhere(), having(), orHaving are called prior to from(),
	 * join() and prefixTable is added only if needed.
	 *
	 * @param string $qb_key 'QBWhere' or 'QBHaving'
	 *
	 * @return string    SQL statement
	 */
	protected function compileWhereHaving(string $qb_key): string
	{
		if (! empty($this->$qb_key))
		{
			for ($i = 0, $c = count($this->$qb_key); $i < $c; $i ++)
			{
				// Is this condition already compiled?
				if (is_string($this->{$qb_key}[$i]))
				{
					continue;
				}
				elseif ($this->{$qb_key}[$i]['escape'] === false)
				{
					$this->{$qb_key}[$i] = $this->{$qb_key}[$i]['condition'];
					continue;
				}

				// Split multiple conditions
				$conditions = preg_split(
						'/((?:^|\s+)AND\s+|(?:^|\s+)OR\s+)/i', $this->{$qb_key}[$i]['condition'], -1, PREG_SPLIT_DELIM_CAPTURE | PREG_SPLIT_NO_EMPTY
				);

				for ($ci = 0, $cc = count($conditions); $ci < $cc; $ci ++)
				{
					if (($op = $this->getOperator($conditions[$ci])) === false
							|| ! preg_match('/^(\(?)(.*)(' . preg_quote($op, '/') . ')\s*(.*(?<!\)))?(\)?)$/i', $conditions[$ci], $matches)
					)
					{
						continue;
					}
					// $matches = array(
					//	0 => '(test <= foo)',	/* the whole thing */
					//	1 => '(',		/* optional */
					//	2 => 'test',		/* the field name */
					//	3 => ' <= ',		/* $op */
					//	4 => 'foo',		/* optional, if $op is e.g. 'IS NULL' */
					//	5 => ')'		/* optional */
					// );

					if (! empty($matches[4]))
					{
						$matches[4] = ' ' . $matches[4];
					}

					$conditions[$ci] = $matches[1] . $this->db->protectIdentifiers(trim($matches[2]))
							. ' ' . trim($matches[3]) . $matches[4] . $matches[5];
				}

				$this->{$qb_key}[$i] = implode('', $conditions);
			}

			return ($qb_key === 'QBHaving' ? "\nHAVING " : "\nWHERE ")
					. implode("\n", $this->$qb_key);
		}

		return '';
	}

	//--------------------------------------------------------------------

	/**
	 * Compile GROUP BY
	 *
	 * Escapes identifiers in GROUP BY statements at execution time.
	 *
	 * Required so that aliases are tracked properly, regardless of whether
	 * groupBy() is called prior to from(), join() and prefixTable is added
	 * only if needed.
	 *
	 * @return string    SQL statement
	 */
	protected function compileGroupBy(): string
	{
		if (! empty($this->QBGroupBy))
		{
			for ($i = 0, $c = count($this->QBGroupBy); $i < $c; $i ++)
			{
				// Is it already compiled?
				if (is_string($this->QBGroupBy[$i]))
				{
					continue;
				}

				$this->QBGroupBy[$i] = ($this->QBGroupBy[$i]['escape'] === false ||
						$this->isLiteral($this->QBGroupBy[$i]['field'])) ? $this->QBGroupBy[$i]['field'] : $this->db->protectIdentifiers($this->QBGroupBy[$i]['field']);
			}

			return "\nGROUP BY " . implode(', ', $this->QBGroupBy);
		}

		return '';
	}

	//--------------------------------------------------------------------

	/**
	 * Compile ORDER BY
	 *
	 * Escapes identifiers in ORDER BY statements at execution time.
	 *
	 * Required so that aliases are tracked properly, regardless of whether
	 * orderBy() is called prior to from(), join() and prefixTable is added
	 * only if needed.
	 *
	 * @return string    SQL statement
	 */
	protected function compileOrderBy(): string
	{
		if (is_array($this->QBOrderBy) && ! empty($this->QBOrderBy))
		{
			for ($i = 0, $c = count($this->QBOrderBy); $i < $c; $i ++)
			{
				if ($this->QBOrderBy[$i]['escape'] !== false && ! $this->isLiteral($this->QBOrderBy[$i]['field']))
				{
					$this->QBOrderBy[$i]['field'] = $this->db->protectIdentifiers($this->QBOrderBy[$i]['field']);
				}

				$this->QBOrderBy[$i] = $this->QBOrderBy[$i]['field'] . $this->QBOrderBy[$i]['direction'];
			}

			return $this->QBOrderBy = "\nORDER BY " . implode(', ', $this->QBOrderBy);
		}
		elseif (is_string($this->QBOrderBy))
		{
			return $this->QBOrderBy;
		}

		return '';
	}

	//--------------------------------------------------------------------

	/**
	 * Object to Array
	 *
	 * Takes an object as input and converts the class variables to array key/vals
	 *
	 * @param mixed $object
	 *
	 * @return mixed
	 */
	protected function objectToArray($object)
	{
		if (! is_object($object))
		{
			return $object;
		}

		$array = [];
		foreach (get_object_vars($object) as $key => $val)
		{
			// There are some built in keys we need to ignore for this conversion
			if (! is_object($val) && ! is_array($val) && $key !== '_parent_name')
			{
				$array[$key] = $val;
			}
		}

		return $array;
	}

	//--------------------------------------------------------------------

	/**
	 * Object to Array
	 *
	 * Takes an object as input and converts the class variables to array key/vals
	 *
	 * @param mixed $object
	 *
	 * @return mixed
	 */
	protected function batchObjectToArray($object)
	{
		if (! is_object($object))
		{
			return $object;
		}

		$array  = [];
		$out    = get_object_vars($object);
		$fields = array_keys($out);

		foreach ($fields as $val)
		{
			// There are some built in keys we need to ignore for this conversion
			if ($val !== '_parent_name')
			{
				$i = 0;
				foreach ($out[$val] as $data)
				{
					$array[$i ++][$val] = $data;
				}
			}
		}

		return $array;
	}

	//--------------------------------------------------------------------

	/**
	 * Is literal
	 *
	 * Determines if a string represents a literal value or a field name
	 *
	 * @param string $str
	 *
	 * @return boolean
	 */
	protected function isLiteral(string $str): bool
	{
		$str = trim($str);

		if (empty($str) || ctype_digit($str) || (string) (float) $str === $str ||
				in_array(strtoupper($str), ['TRUE', 'FALSE'], true)
		)
		{
			return true;
		}

		static $_str;

		if (empty($_str))
		{
			$_str = ($this->db->escapeChar !== '"') ? ['"', "'"] : ["'"];
		}

		return in_array($str[0], $_str, true);
	}

	//--------------------------------------------------------------------

	/**
	 * Reset Query Builder values.
	 *
	 * Publicly-visible method to reset the QB values.
	 *
	 * @return BaseBuilder
	 */
	public function resetQuery()
	{
		$this->resetSelect();
		$this->resetWrite();

		return $this;
	}

	//--------------------------------------------------------------------

	/**
	 * Resets the query builder values.  Called by the get() function
	 *
	 * @param array $qb_reset_items An array of fields to reset
	 *
	 * @return void
	 */
	protected function resetRun(array $qb_reset_items)
	{
		foreach ($qb_reset_items as $item => $default_value)
		{
			$this->$item = $default_value;
		}
	}

	//--------------------------------------------------------------------

	/**
	 * Resets the query builder values.  Called by the get() function
	 */
	protected function resetSelect()
	{
		$this->resetRun([
			'QBSelect'   => [],
			'QBJoin'     => [],
			'QBWhere'    => [],
			'QBGroupBy'  => [],
			'QBHaving'   => [],
			'QBOrderBy'  => [],
			'QBNoEscape' => [],
			'QBDistinct' => false,
			'QBLimit'    => false,
			'QBOffset'   => false,
		]);

		if (! empty($this->db))
		{
			$this->db->setAliasedTables([]);
		}
	}

	//--------------------------------------------------------------------

	/**
	 * Resets the query builder "write" values.
	 *
	 * Called by the insert() update() insertBatch() updateBatch() and delete() functions
	 */
	protected function resetWrite()
	{
		$this->resetRun([
			'QBSet'     => [],
			'QBJoin'    => [],
			'QBWhere'   => [],
			'QBOrderBy' => [],
			'QBKeys'    => [],
			'QBLimit'   => false,
		]);
	}

	//--------------------------------------------------------------------

	/**
	 * Tests whether the string has an SQL operator
	 *
	 * @param string $str
	 *
	 * @return boolean
	 */
	protected function hasOperator(string $str): bool
	{
		return (bool) preg_match('/(<|>|!|=|\sIS NULL|\sIS NOT NULL|\sEXISTS|\sBETWEEN|\sLIKE|\sIN\s*\(|\s)/i', trim($str));
	}

	// --------------------------------------------------------------------

	/**
	 * Returns the SQL string operator
	 *
	 * @param string  $str
	 * @param boolean $list
	 *
	 * @return mixed
	 */
	protected function getOperator(string $str, bool $list = false)
	{
		static $_operators;

		if (empty($_operators))
		{
			$_les       = ($this->db->likeEscapeStr !== '') ? '\s+' . preg_quote(trim(sprintf($this->db->likeEscapeStr, $this->db->likeEscapeChar)), '/') : '';
			$_operators = [
				'\s*(?:<|>|!)?=\s*', // =, <=, >=, !=
				'\s*<>?\s*', // <, <>
				'\s*>\s*', // >
				'\s+IS NULL', // IS NULL
				'\s+IS NOT NULL', // IS NOT NULL
				'\s+EXISTS\s*\(.*\)', // EXISTS(sql)
				'\s+NOT EXISTS\s*\(.*\)', // NOT EXISTS(sql)
				'\s+BETWEEN\s+', // BETWEEN value AND value
				'\s+IN\s*\(.*\)', // IN(list)
				'\s+NOT IN\s*\(.*\)', // NOT IN (list)
				'\s+LIKE\s+\S.*(' . $_les . ')?', // LIKE 'expr'[ ESCAPE '%s']
				'\s+NOT LIKE\s+\S.*(' . $_les . ')?', // NOT LIKE 'expr'[ ESCAPE '%s']
			];
		}

		return preg_match_all('/' . implode('|', $_operators) . '/i', $str, $match) ? ($list ? $match[0] : $match[0][0]) : false;
	}

	// --------------------------------------------------------------------

	/**
	 * Stores a bind value after ensuring that it's unique.
	 * While it might be nicer to have named keys for our binds array
	 * with PHP 7+ we get a huge memory/performance gain with indexed
	 * arrays instead, so lets take advantage of that here.
	 *
	 * @param string  $key
	 * @param mixed   $value
	 * @param boolean $escape
	 *
	 * @return string
	 */
	protected function setBind(string $key, $value = null, bool $escape = true): string
	{
		if (! array_key_exists($key, $this->binds))
		{
			$this->binds[$key] = [
				$value,
				$escape,
			];

			return $key;
		}

		$count = 0;

		while (array_key_exists($key . $count, $this->binds))
		{
			++$count;
		}

		$this->binds[$key . $count] = [
			$value,
			$escape,
		];

		return $key . $count;
	}

	//--------------------------------------------------------------------

	/**
	 * Returns a clone of a Base Builder with reset query builder values.
	 *
	 * @return BaseBuilder
	 */
	protected function cleanClone()
	{
		return (clone $this)->from([], true)->resetQuery();
	}

	//--------------------------------------------------------------------
}<|MERGE_RESOLUTION|>--- conflicted
+++ resolved
@@ -759,15 +759,9 @@
 	 * Generates a WHERE field IN('item', 'item') SQL query,
 	 * joined with 'AND' if appropriate.
 	 *
-<<<<<<< HEAD
-	 * @param string        $key    The field to search
-	 * @param array|Closure $values The values searched on, or anonymous function with subquery
-	 * @param boolean       $escape
-=======
-	 * @param string  $key    The field to search
-	 * @param array|string   $values The values searched on
-	 * @param boolean $escape
->>>>>>> 263ce16a
+	 * @param string               $key    The field to search
+	 * @param array|string|Closure $values The values searched on, or anonymous function with subquery
+	 * @param boolean              $escape
 	 *
 	 * @return BaseBuilder
 	 */
@@ -784,15 +778,9 @@
 	 * Generates a WHERE field IN('item', 'item') SQL query,
 	 * joined with 'OR' if appropriate.
 	 *
-<<<<<<< HEAD
-	 * @param string        $key    The field to search
-	 * @param array|Closure $values The values searched on, or anonymous function with subquery
-	 * @param boolean       $escape
-=======
-	 * @param string  $key    The field to search
-	 * @param array|string   $values The values searched on
-	 * @param boolean $escape
->>>>>>> 263ce16a
+	 * @param string               $key    The field to search
+	 * @param array|string|Closure $values The values searched on, or anonymous function with subquery
+	 * @param boolean              $escape
 	 *
 	 * @return BaseBuilder
 	 */
@@ -809,15 +797,9 @@
 	 * Generates a WHERE field NOT IN('item', 'item') SQL query,
 	 * joined with 'AND' if appropriate.
 	 *
-<<<<<<< HEAD
-	 * @param string        $key    The field to search
-	 * @param array|Closure $values The values searched on, or anonymous function with subquery
-	 * @param boolean       $escape
-=======
-	 * @param string  $key    The field to search
-	 * @param array|string   $values The values searched on
-	 * @param boolean $escape
->>>>>>> 263ce16a
+	 * @param string               $key    The field to search
+	 * @param array|string|Closure $values The values searched on, or anonymous function with subquery
+	 * @param boolean              $escape
 	 *
 	 * @return BaseBuilder
 	 */
@@ -834,15 +816,9 @@
 	 * Generates a WHERE field NOT IN('item', 'item') SQL query,
 	 * joined with 'OR' if appropriate.
 	 *
-<<<<<<< HEAD
-	 * @param string        $key    The field to search
-	 * @param array|Closure $values The values searched on, or anonymous function with subquery
-	 * @param boolean       $escape
-=======
-	 * @param string  $key    The field to search
-	 * @param array|string   $values The values searched on
-	 * @param boolean $escape
->>>>>>> 263ce16a
+	 * @param string               $key    The field to search
+	 * @param array|string|Closure $values The values searched on, or anonymous function with subquery
+	 * @param boolean              $escape
 	 *
 	 * @return BaseBuilder
 	 */
@@ -887,7 +863,6 @@
 
 		$not = ($not) ? ' NOT' : '';
 
-<<<<<<< HEAD
 		if ($values instanceof Closure)
 		{
 			$builder = $this->cleanClone();
@@ -895,12 +870,9 @@
 		}
 		else
 		{
-			$ok = $this->setBind($ok, array_values($values), $escape);
-		}
-=======
-		$where_in = is_array($values) ? array_values($values) : $values;
-		$ok       = $this->setBind($ok, $where_in, $escape);
->>>>>>> 263ce16a
+			$where_in = is_array($values) ? array_values($values) : $values;
+			$ok       = $this->setBind($ok, $where_in, $escape);
+		}
 
 		$prefix = empty($this->QBWhere) ? $this->groupGetType('') : $this->groupGetType($type);
 
