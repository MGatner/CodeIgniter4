--- conflicted
+++ resolved
@@ -59,12 +59,8 @@
 Please read the [*Contributing to CodeIgniter*](https://github.com/codeigniter4/CodeIgniter4/blob/develop/contributing.md) section in the development repository.
 
 ## Server Requirements
-<<<<<<< HEAD
+
 PHP version 7.2 or higher is required, with the following extensions installed: 
-=======
-
-PHP version 7.1 or higher is required, with the following extensions installed: 
->>>>>>> 05175e66
 
 - [intl](http://php.net/manual/en/intl.requirements.php)
 - [libcurl](http://php.net/manual/en/curl.requirements.php) if you plan to use the HTTP\CURLRequest library
