--- conflicted
+++ resolved
@@ -5,27 +5,6 @@
 .. toctree::
     :titlesonly:
 
-<<<<<<< HEAD
-	configuration
-	urls
-	controllers
-	views
-	view_cells
-	view_renderer
-	view_parser
-	helpers
-	core_classes
-	hooks
-	common_functions
-	routing
-	filters
-	logging
-	errors
-	debugging
-	caching
-	cli
-    cli_commands
-=======
     configuration
     urls
     controllers
@@ -44,7 +23,7 @@
     debugging
     caching
     cli
->>>>>>> cfd93762
+    cli_commands
     modules
     managing_apps
     environments
