--- conflicted
+++ resolved
@@ -7,11 +7,8 @@
 
     caching
     curlrequest
-<<<<<<< HEAD
     email
-=======
     encryption
->>>>>>> e243b9f8
     files
     honeypot
     images
